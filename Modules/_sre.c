/*
 * Secret Labs' Regular Expression Engine
 *
 * regular expression matching engine
 *
 * partial history:
 * 1999-10-24 fl  created (based on existing template matcher code)
 * 2000-03-06 fl  first alpha, sort of
 * 2000-08-01 fl  fixes for 1.6b1
 * 2000-08-07 fl  use PyOS_CheckStack() if available
 * 2000-09-20 fl  added expand method
 * 2001-03-20 fl  lots of fixes for 2.1b2
 * 2001-04-15 fl  export copyright as Python attribute, not global
 * 2001-04-28 fl  added __copy__ methods (work in progress)
 * 2001-05-14 fl  fixes for 1.5.2 compatibility
 * 2001-07-01 fl  added BIGCHARSET support (from Martin von Loewis)
 * 2001-10-18 fl  fixed group reset issue (from Matthew Mueller)
 * 2001-10-20 fl  added split primitive; reenable unicode for 1.6/2.0/2.1
 * 2001-10-21 fl  added sub/subn primitive
 * 2001-10-24 fl  added finditer primitive (for 2.2 only)
 * 2001-12-07 fl  fixed memory leak in sub/subn (Guido van Rossum)
 * 2002-11-09 fl  fixed empty sub/subn return type
 * 2003-04-18 mvl fully support 4-byte codes
 * 2003-10-17 gn  implemented non recursive scheme
 *
 * Copyright (c) 1997-2001 by Secret Labs AB.  All rights reserved.
 *
 * This version of the SRE library can be redistributed under CNRI's
 * Python 1.6 license.  For any other use, please contact Secret Labs
 * AB (info@pythonware.com).
 *
 * Portions of this engine have been developed in cooperation with
 * CNRI.  Hewlett-Packard provided funding for 1.6 integration and
 * other compatibility work.
 */

#ifndef SRE_RECURSIVE

static char copyright[] =
    " SRE 2.2.2 Copyright (c) 1997-2002 by Secret Labs AB ";

#define PY_SSIZE_T_CLEAN

#include "Python.h"
#include "structmember.h" /* offsetof */

#include "sre.h"

#include <ctype.h>

/* name of this module, minus the leading underscore */
#if !defined(SRE_MODULE)
#define SRE_MODULE "sre"
#endif

#define SRE_PY_MODULE "re"

/* defining this one enables tracing */
#undef VERBOSE

/* defining this enables unicode support (default under 1.6a1 and later) */
#define HAVE_UNICODE

/* -------------------------------------------------------------------- */
/* optional features */

/* enables fast searching */
#define USE_FAST_SEARCH

/* enables copy/deepcopy handling (work in progress) */
#undef USE_BUILTIN_COPY

#if PY_VERSION_HEX < 0x01060000
#define PyObject_DEL(op) PyMem_DEL((op))
#endif

/* -------------------------------------------------------------------- */

#if defined(_MSC_VER)
#pragma optimize("agtw", on) /* doesn't seem to make much difference... */
#pragma warning(disable: 4710) /* who cares if functions are not inlined ;-) */
/* fastest possible local call under MSVC */
#define LOCAL(type) static __inline type __fastcall
#elif defined(USE_INLINE)
#define LOCAL(type) static inline type
#else
#define LOCAL(type) static type
#endif

/* error codes */
#define SRE_ERROR_ILLEGAL -1 /* illegal opcode */
#define SRE_ERROR_STATE -2 /* illegal state */
#define SRE_ERROR_RECURSION_LIMIT -3 /* runaway recursion */
#define SRE_ERROR_MEMORY -9 /* out of memory */
#define SRE_ERROR_INTERRUPTED -10 /* signal handler raised exception */

#if defined(VERBOSE)
#define TRACE(v) printf v
#else
#define TRACE(v)
#endif

/* -------------------------------------------------------------------- */
/* search engine state */

/* default character predicates (run sre_chars.py to regenerate tables) */

#define SRE_DIGIT_MASK 1
#define SRE_SPACE_MASK 2
#define SRE_LINEBREAK_MASK 4
#define SRE_ALNUM_MASK 8
#define SRE_WORD_MASK 16

/* FIXME: this assumes ASCII.  create tables in init_sre() instead */

static char sre_char_info[128] = { 0, 0, 0, 0, 0, 0, 0, 0, 0, 2, 6, 2,
2, 2, 0, 0, 0, 0, 0, 0, 0, 0, 0, 0, 0, 0, 0, 0, 0, 0, 0, 0, 2, 0, 0,
0, 0, 0, 0, 0, 0, 0, 0, 0, 0, 0, 0, 0, 25, 25, 25, 25, 25, 25, 25, 25,
25, 25, 0, 0, 0, 0, 0, 0, 0, 24, 24, 24, 24, 24, 24, 24, 24, 24, 24,
24, 24, 24, 24, 24, 24, 24, 24, 24, 24, 24, 24, 24, 24, 24, 24, 0, 0,
0, 0, 16, 0, 24, 24, 24, 24, 24, 24, 24, 24, 24, 24, 24, 24, 24, 24,
24, 24, 24, 24, 24, 24, 24, 24, 24, 24, 24, 24, 0, 0, 0, 0, 0 };

static char sre_char_lower[128] = { 0, 1, 2, 3, 4, 5, 6, 7, 8, 9,
10, 11, 12, 13, 14, 15, 16, 17, 18, 19, 20, 21, 22, 23, 24, 25, 26,
27, 28, 29, 30, 31, 32, 33, 34, 35, 36, 37, 38, 39, 40, 41, 42, 43,
44, 45, 46, 47, 48, 49, 50, 51, 52, 53, 54, 55, 56, 57, 58, 59, 60,
61, 62, 63, 64, 97, 98, 99, 100, 101, 102, 103, 104, 105, 106, 107,
108, 109, 110, 111, 112, 113, 114, 115, 116, 117, 118, 119, 120, 121,
122, 91, 92, 93, 94, 95, 96, 97, 98, 99, 100, 101, 102, 103, 104, 105,
106, 107, 108, 109, 110, 111, 112, 113, 114, 115, 116, 117, 118, 119,
120, 121, 122, 123, 124, 125, 126, 127 };

#define SRE_IS_DIGIT(ch)\
    ((ch) < 128 ? (sre_char_info[(ch)] & SRE_DIGIT_MASK) : 0)
#define SRE_IS_SPACE(ch)\
    ((ch) < 128 ? (sre_char_info[(ch)] & SRE_SPACE_MASK) : 0)
#define SRE_IS_LINEBREAK(ch)\
    ((ch) < 128 ? (sre_char_info[(ch)] & SRE_LINEBREAK_MASK) : 0)
#define SRE_IS_ALNUM(ch)\
    ((ch) < 128 ? (sre_char_info[(ch)] & SRE_ALNUM_MASK) : 0)
#define SRE_IS_WORD(ch)\
    ((ch) < 128 ? (sre_char_info[(ch)] & SRE_WORD_MASK) : 0)

static unsigned int sre_lower(unsigned int ch)
{
    return ((ch) < 128 ? (unsigned int)sre_char_lower[ch] : ch);
}

/* locale-specific character predicates */
/* !(c & ~N) == (c < N+1) for any unsigned c, this avoids
 * warnings when c's type supports only numbers < N+1 */
#define SRE_LOC_IS_DIGIT(ch) (!((ch) & ~255) ? isdigit((ch)) : 0)
#define SRE_LOC_IS_SPACE(ch) (!((ch) & ~255) ? isspace((ch)) : 0)
#define SRE_LOC_IS_LINEBREAK(ch) ((ch) == '\n')
#define SRE_LOC_IS_ALNUM(ch) (!((ch) & ~255) ? isalnum((ch)) : 0)
#define SRE_LOC_IS_WORD(ch) (SRE_LOC_IS_ALNUM((ch)) || (ch) == '_')

static unsigned int sre_lower_locale(unsigned int ch)
{
    return ((ch) < 256 ? (unsigned int)tolower((ch)) : ch);
}

/* unicode-specific character predicates */

#define SRE_UNI_IS_DIGIT(ch) Py_UNICODE_ISDECIMAL(ch)
#define SRE_UNI_IS_SPACE(ch) Py_UNICODE_ISSPACE(ch)
#define SRE_UNI_IS_LINEBREAK(ch) Py_UNICODE_ISLINEBREAK(ch)
#define SRE_UNI_IS_ALNUM(ch) Py_UNICODE_ISALNUM(ch)
#define SRE_UNI_IS_WORD(ch) (SRE_UNI_IS_ALNUM(ch) || (ch) == '_')

static unsigned int sre_lower_unicode(unsigned int ch)
{
    return (unsigned int) Py_UNICODE_TOLOWER(ch);
}

LOCAL(int)
sre_category(SRE_CODE category, unsigned int ch)
{
    switch (category) {

    case SRE_CATEGORY_DIGIT:
        return SRE_IS_DIGIT(ch);
    case SRE_CATEGORY_NOT_DIGIT:
        return !SRE_IS_DIGIT(ch);
    case SRE_CATEGORY_SPACE:
        return SRE_IS_SPACE(ch);
    case SRE_CATEGORY_NOT_SPACE:
        return !SRE_IS_SPACE(ch);
    case SRE_CATEGORY_WORD:
        return SRE_IS_WORD(ch);
    case SRE_CATEGORY_NOT_WORD:
        return !SRE_IS_WORD(ch);
    case SRE_CATEGORY_LINEBREAK:
        return SRE_IS_LINEBREAK(ch);
    case SRE_CATEGORY_NOT_LINEBREAK:
        return !SRE_IS_LINEBREAK(ch);

    case SRE_CATEGORY_LOC_WORD:
        return SRE_LOC_IS_WORD(ch);
    case SRE_CATEGORY_LOC_NOT_WORD:
        return !SRE_LOC_IS_WORD(ch);

    case SRE_CATEGORY_UNI_DIGIT:
        return SRE_UNI_IS_DIGIT(ch);
    case SRE_CATEGORY_UNI_NOT_DIGIT:
        return !SRE_UNI_IS_DIGIT(ch);
    case SRE_CATEGORY_UNI_SPACE:
        return SRE_UNI_IS_SPACE(ch);
    case SRE_CATEGORY_UNI_NOT_SPACE:
        return !SRE_UNI_IS_SPACE(ch);
    case SRE_CATEGORY_UNI_WORD:
        return SRE_UNI_IS_WORD(ch);
    case SRE_CATEGORY_UNI_NOT_WORD:
        return !SRE_UNI_IS_WORD(ch);
    case SRE_CATEGORY_UNI_LINEBREAK:
        return SRE_UNI_IS_LINEBREAK(ch);
    case SRE_CATEGORY_UNI_NOT_LINEBREAK:
        return !SRE_UNI_IS_LINEBREAK(ch);
    }
    return 0;
}

/* helpers */

static void
data_stack_dealloc(SRE_STATE* state)
{
    if (state->data_stack) {
        PyMem_FREE(state->data_stack);
        state->data_stack = NULL;
    }
    state->data_stack_size = state->data_stack_base = 0;
}

static int
data_stack_grow(SRE_STATE* state, Py_ssize_t size)
{
    Py_ssize_t minsize, cursize;
    minsize = state->data_stack_base+size;
    cursize = state->data_stack_size;
    if (cursize < minsize) {
        void* stack;
        cursize = minsize+minsize/4+1024;
        TRACE(("allocate/grow stack %d\n", cursize));
        stack = PyMem_REALLOC(state->data_stack, cursize);
        if (!stack) {
            data_stack_dealloc(state);
            return SRE_ERROR_MEMORY;
        }
        state->data_stack = (char *)stack;
        state->data_stack_size = cursize;
    }
    return 0;
}

/* generate 8-bit version */

#define SRE_CHAR unsigned char
#define SRE_CHARGET(state, buf, index) ((unsigned char*)buf)[index]
#define SRE_AT sre_at
#define SRE_COUNT sre_count
#define SRE_CHARSET sre_charset
#define SRE_INFO sre_info
#define SRE_MATCH sre_match
#define SRE_MATCH_CONTEXT sre_match_context
#define SRE_SEARCH sre_search

#define SRE_RECURSIVE
#include "_sre.c"
#undef SRE_RECURSIVE

#undef SRE_SEARCH
#undef SRE_MATCH
#undef SRE_MATCH_CONTEXT
#undef SRE_INFO
#undef SRE_CHARSET
#undef SRE_COUNT
#undef SRE_AT
#undef SRE_CHAR
#undef SRE_CHARGET

/* generate 8/16/32-bit unicode version */

#define SRE_CHAR void
#define SRE_CHARGET(state, buf, index) \
    ((state->charsize==1) ? ((Py_UCS1*)buf)[index] : \
     (state->charsize==2) ? ((Py_UCS2*)buf)[index] : \
     ((Py_UCS4*)buf)[index])
#define SRE_AT sre_uat
#define SRE_COUNT sre_ucount
#define SRE_CHARSET sre_ucharset
#define SRE_INFO sre_uinfo
#define SRE_MATCH sre_umatch
#define SRE_MATCH_CONTEXT sre_umatch_context
#define SRE_SEARCH sre_usearch

#endif /* SRE_RECURSIVE */

/* -------------------------------------------------------------------- */
/* String matching engine */

/* the following section is compiled twice, with different character
   settings */

LOCAL(int)
SRE_AT(SRE_STATE* state, char* ptr, SRE_CODE at)
{
    /* check if pointer is at given position */

    Py_ssize_t thisp, thatp;

    switch (at) {

    case SRE_AT_BEGINNING:
    case SRE_AT_BEGINNING_STRING:
        return ((void*) ptr == state->beginning);

    case SRE_AT_BEGINNING_LINE:
        return ((void*) ptr == state->beginning ||
                SRE_IS_LINEBREAK((int) SRE_CHARGET(state, ptr, -1)));

    case SRE_AT_END:
        return (((void*) (ptr+state->charsize) == state->end &&
                 SRE_IS_LINEBREAK((int) SRE_CHARGET(state, ptr, 0))) ||
                ((void*) ptr == state->end));

    case SRE_AT_END_LINE:
        return ((void*) ptr == state->end ||
                SRE_IS_LINEBREAK((int) SRE_CHARGET(state, ptr, 0)));

    case SRE_AT_END_STRING:
        return ((void*) ptr == state->end);

    case SRE_AT_BOUNDARY:
        if (state->beginning == state->end)
            return 0;
        thatp = ((void*) ptr > state->beginning) ?
            SRE_IS_WORD((int) SRE_CHARGET(state, ptr, -1)) : 0;
        thisp = ((void*) ptr < state->end) ?
            SRE_IS_WORD((int) SRE_CHARGET(state, ptr, 0)) : 0;
        return thisp != thatp;

    case SRE_AT_NON_BOUNDARY:
        if (state->beginning == state->end)
            return 0;
        thatp = ((void*) ptr > state->beginning) ?
            SRE_IS_WORD((int) SRE_CHARGET(state, ptr, -1)) : 0;
        thisp = ((void*) ptr < state->end) ?
            SRE_IS_WORD((int) SRE_CHARGET(state, ptr, 0)) : 0;
        return thisp == thatp;

    case SRE_AT_LOC_BOUNDARY:
        if (state->beginning == state->end)
            return 0;
        thatp = ((void*) ptr > state->beginning) ?
            SRE_LOC_IS_WORD((int) SRE_CHARGET(state, ptr, -1)) : 0;
        thisp = ((void*) ptr < state->end) ?
            SRE_LOC_IS_WORD((int) SRE_CHARGET(state, ptr, 0)) : 0;
        return thisp != thatp;

    case SRE_AT_LOC_NON_BOUNDARY:
        if (state->beginning == state->end)
            return 0;
        thatp = ((void*) ptr > state->beginning) ?
            SRE_LOC_IS_WORD((int) SRE_CHARGET(state, ptr, -1)) : 0;
        thisp = ((void*) ptr < state->end) ?
            SRE_LOC_IS_WORD((int) SRE_CHARGET(state, ptr, 0)) : 0;
        return thisp == thatp;

    case SRE_AT_UNI_BOUNDARY:
        if (state->beginning == state->end)
            return 0;
        thatp = ((void*) ptr > state->beginning) ?
            SRE_UNI_IS_WORD((int) SRE_CHARGET(state, ptr, -1)) : 0;
        thisp = ((void*) ptr < state->end) ?
            SRE_UNI_IS_WORD((int) SRE_CHARGET(state, ptr, 0)) : 0;
        return thisp != thatp;

    case SRE_AT_UNI_NON_BOUNDARY:
        if (state->beginning == state->end)
            return 0;
        thatp = ((void*) ptr > state->beginning) ?
            SRE_UNI_IS_WORD((int) SRE_CHARGET(state, ptr, -1)) : 0;
        thisp = ((void*) ptr < state->end) ?
            SRE_UNI_IS_WORD((int) SRE_CHARGET(state, ptr, 0)) : 0;
        return thisp == thatp;

    }

    return 0;
}

LOCAL(int)
SRE_CHARSET(SRE_CODE* set, SRE_CODE ch)
{
    /* check if character is a member of the given set */

    int ok = 1;

    for (;;) {
        switch (*set++) {

        case SRE_OP_FAILURE:
            return !ok;

        case SRE_OP_LITERAL:
            /* <LITERAL> <code> */
            if (ch == set[0])
                return ok;
            set++;
            break;

        case SRE_OP_CATEGORY:
            /* <CATEGORY> <code> */
            if (sre_category(set[0], (int) ch))
                return ok;
            set += 1;
            break;

        case SRE_OP_CHARSET:
            if (sizeof(SRE_CODE) == 2) {
                /* <CHARSET> <bitmap> (16 bits per code word) */
                if (ch < 256 && (set[ch >> 4] & (1 << (ch & 15))))
                    return ok;
                set += 16;
            }
            else {
                /* <CHARSET> <bitmap> (32 bits per code word) */
                if (ch < 256 && (set[ch >> 5] & (1u << (ch & 31))))
                    return ok;
                set += 8;
            }
            break;

        case SRE_OP_RANGE:
            /* <RANGE> <lower> <upper> */
            if (set[0] <= ch && ch <= set[1])
                return ok;
            set += 2;
            break;

        case SRE_OP_NEGATE:
            ok = !ok;
            break;

        case SRE_OP_BIGCHARSET:
            /* <BIGCHARSET> <blockcount> <256 blockindices> <blocks> */
        {
            Py_ssize_t count, block;
            count = *(set++);

            if (sizeof(SRE_CODE) == 2) {
                block = ((char*)set)[ch >> 8];
                set += 128;
                if (set[block*16 + ((ch & 255)>>4)] & (1 << (ch & 15)))
                    return ok;
                set += count*16;
            }
            else {
                /* !(c & ~N) == (c < N+1) for any unsigned c, this avoids
                 * warnings when c's type supports only numbers < N+1 */
                if (!(ch & ~65535))
                    block = ((char*)set)[ch >> 8];
                else
                    block = -1;
                set += 64;
                if (block >=0 &&
                    (set[block*8 + ((ch & 255)>>5)] & (1u << (ch & 31))))
                    return ok;
                set += count*8;
            }
            break;
        }

        default:
            /* internal error -- there's not much we can do about it
               here, so let's just pretend it didn't match... */
            return 0;
        }
    }
}

LOCAL(Py_ssize_t) SRE_MATCH(SRE_STATE* state, SRE_CODE* pattern);

LOCAL(Py_ssize_t)
SRE_COUNT(SRE_STATE* state, SRE_CODE* pattern, Py_ssize_t maxcount)
{
    SRE_CODE chr;
    char* ptr = (char *)state->ptr;
    char* end = (char *)state->end;
    Py_ssize_t i;

    /* adjust end */
    if (maxcount < end - ptr && maxcount != 65535)
        end = ptr + maxcount*state->charsize;

    switch (pattern[0]) {

    case SRE_OP_IN:
        /* repeated set */
        TRACE(("|%p|%p|COUNT IN\n", pattern, ptr));
        while (ptr < end &&
               SRE_CHARSET(pattern + 2, SRE_CHARGET(state, ptr, 0)))
            ptr += state->charsize;
        break;

    case SRE_OP_ANY:
        /* repeated dot wildcard. */
        TRACE(("|%p|%p|COUNT ANY\n", pattern, ptr));
        while (ptr < end && !SRE_IS_LINEBREAK(SRE_CHARGET(state, ptr, 0)))
            ptr += state->charsize;
        break;

    case SRE_OP_ANY_ALL:
        /* repeated dot wildcard.  skip to the end of the target
           string, and backtrack from there */
        TRACE(("|%p|%p|COUNT ANY_ALL\n", pattern, ptr));
        ptr = end;
        break;

    case SRE_OP_LITERAL:
        /* repeated literal */
        chr = pattern[1];
        TRACE(("|%p|%p|COUNT LITERAL %d\n", pattern, ptr, chr));
        while (ptr < end && (SRE_CODE) SRE_CHARGET(state, ptr, 0) == chr)
            ptr += state->charsize;
        break;

    case SRE_OP_LITERAL_IGNORE:
        /* repeated literal */
        chr = pattern[1];
        TRACE(("|%p|%p|COUNT LITERAL_IGNORE %d\n", pattern, ptr, chr));
        while (ptr < end && (SRE_CODE) state->lower(SRE_CHARGET(state, ptr, 0)) == chr)
            ptr += state->charsize;
        break;

    case SRE_OP_NOT_LITERAL:
        /* repeated non-literal */
        chr = pattern[1];
        TRACE(("|%p|%p|COUNT NOT_LITERAL %d\n", pattern, ptr, chr));
        while (ptr < end && (SRE_CODE) SRE_CHARGET(state, ptr, 0) != chr)
            ptr += state->charsize;
        break;

    case SRE_OP_NOT_LITERAL_IGNORE:
        /* repeated non-literal */
        chr = pattern[1];
        TRACE(("|%p|%p|COUNT NOT_LITERAL_IGNORE %d\n", pattern, ptr, chr));
        while (ptr < end && (SRE_CODE) state->lower(SRE_CHARGET(state, ptr, 0)) != chr)
            ptr += state->charsize;
        break;

    default:
        /* repeated single character pattern */
        TRACE(("|%p|%p|COUNT SUBPATTERN\n", pattern, ptr));
        while ((char*) state->ptr < end) {
            i = SRE_MATCH(state, pattern);
            if (i < 0)
                return i;
            if (!i)
                break;
        }
        TRACE(("|%p|%p|COUNT %d\n", pattern, ptr,
               ((char*)state->ptr - ptr)/state->charsize));
        return ((char*)state->ptr - ptr)/state->charsize;
    }

    TRACE(("|%p|%p|COUNT %d\n", pattern, ptr, (ptr - (char*) state->ptr)/state->charsize));
    return (ptr - (char*) state->ptr)/state->charsize;
}

#if 0 /* not used in this release */
LOCAL(int)
SRE_INFO(SRE_STATE* state, SRE_CODE* pattern)
{
    /* check if an SRE_OP_INFO block matches at the current position.
       returns the number of SRE_CODE objects to skip if successful, 0
       if no match */

    char* end = state->end;
    char* ptr = state->ptr;
    Py_ssize_t i;

    /* check minimal length */
    if (pattern[3] && (end - ptr) < pattern[3])
        return 0;

    /* check known prefix */
    if (pattern[2] & SRE_INFO_PREFIX && pattern[5] > 1) {
        /* <length> <skip> <prefix data> <overlap data> */
        for (i = 0; i < pattern[5]; i++)
            if ((SRE_CODE) SRE_CHARGET(state, ptr, i) != pattern[7 + i])
                return 0;
        return pattern[0] + 2 * pattern[6];
    }
    return pattern[0];
}
#endif

/* The macros below should be used to protect recursive SRE_MATCH()
 * calls that *failed* and do *not* return immediately (IOW, those
 * that will backtrack). Explaining:
 *
 * - Recursive SRE_MATCH() returned true: that's usually a success
 *   (besides atypical cases like ASSERT_NOT), therefore there's no
 *   reason to restore lastmark;
 *
 * - Recursive SRE_MATCH() returned false but the current SRE_MATCH()
 *   is returning to the caller: If the current SRE_MATCH() is the
 *   top function of the recursion, returning false will be a matching
 *   failure, and it doesn't matter where lastmark is pointing to.
 *   If it's *not* the top function, it will be a recursive SRE_MATCH()
 *   failure by itself, and the calling SRE_MATCH() will have to deal
 *   with the failure by the same rules explained here (it will restore
 *   lastmark by itself if necessary);
 *
 * - Recursive SRE_MATCH() returned false, and will continue the
 *   outside 'for' loop: must be protected when breaking, since the next
 *   OP could potentially depend on lastmark;
 *
 * - Recursive SRE_MATCH() returned false, and will be called again
 *   inside a local for/while loop: must be protected between each
 *   loop iteration, since the recursive SRE_MATCH() could do anything,
 *   and could potentially depend on lastmark.
 *
 * For more information, check the discussion at SF patch #712900.
 */
#define LASTMARK_SAVE()     \
    do { \
        ctx->lastmark = state->lastmark; \
        ctx->lastindex = state->lastindex; \
    } while (0)
#define LASTMARK_RESTORE()  \
    do { \
        state->lastmark = ctx->lastmark; \
        state->lastindex = ctx->lastindex; \
    } while (0)

#define RETURN_ERROR(i) do { return i; } while(0)
#define RETURN_FAILURE do { ret = 0; goto exit; } while(0)
#define RETURN_SUCCESS do { ret = 1; goto exit; } while(0)

#define RETURN_ON_ERROR(i) \
    do { if (i < 0) RETURN_ERROR(i); } while (0)
#define RETURN_ON_SUCCESS(i) \
    do { RETURN_ON_ERROR(i); if (i > 0) RETURN_SUCCESS; } while (0)
#define RETURN_ON_FAILURE(i) \
    do { RETURN_ON_ERROR(i); if (i == 0) RETURN_FAILURE; } while (0)

#define SFY(x) #x

#define DATA_STACK_ALLOC(state, type, ptr) \
do { \
    alloc_pos = state->data_stack_base; \
    TRACE(("allocating %s in %d (%d)\n", \
           SFY(type), alloc_pos, sizeof(type))); \
    if (state->data_stack_size < alloc_pos+sizeof(type)) { \
        int j = data_stack_grow(state, sizeof(type)); \
        if (j < 0) return j; \
        if (ctx_pos != -1) \
            DATA_STACK_LOOKUP_AT(state, SRE_MATCH_CONTEXT, ctx, ctx_pos); \
    } \
    ptr = (type*)(state->data_stack+alloc_pos); \
    state->data_stack_base += sizeof(type); \
} while (0)

#define DATA_STACK_LOOKUP_AT(state, type, ptr, pos) \
do { \
    TRACE(("looking up %s at %d\n", SFY(type), pos)); \
    ptr = (type*)(state->data_stack+pos); \
} while (0)

#define DATA_STACK_PUSH(state, data, size) \
do { \
    TRACE(("copy data in %p to %d (%d)\n", \
           data, state->data_stack_base, size)); \
    if (state->data_stack_size < state->data_stack_base+size) { \
        int j = data_stack_grow(state, size); \
        if (j < 0) return j; \
        if (ctx_pos != -1) \
            DATA_STACK_LOOKUP_AT(state, SRE_MATCH_CONTEXT, ctx, ctx_pos); \
    } \
    memcpy(state->data_stack+state->data_stack_base, data, size); \
    state->data_stack_base += size; \
} while (0)

#define DATA_STACK_POP(state, data, size, discard) \
do { \
    TRACE(("copy data to %p from %d (%d)\n", \
           data, state->data_stack_base-size, size)); \
    memcpy(data, state->data_stack+state->data_stack_base-size, size); \
    if (discard) \
        state->data_stack_base -= size; \
} while (0)

#define DATA_STACK_POP_DISCARD(state, size) \
do { \
    TRACE(("discard data from %d (%d)\n", \
           state->data_stack_base-size, size)); \
    state->data_stack_base -= size; \
} while(0)

#define DATA_PUSH(x) \
    DATA_STACK_PUSH(state, (x), sizeof(*(x)))
#define DATA_POP(x) \
    DATA_STACK_POP(state, (x), sizeof(*(x)), 1)
#define DATA_POP_DISCARD(x) \
    DATA_STACK_POP_DISCARD(state, sizeof(*(x)))
#define DATA_ALLOC(t,p) \
    DATA_STACK_ALLOC(state, t, p)
#define DATA_LOOKUP_AT(t,p,pos) \
    DATA_STACK_LOOKUP_AT(state,t,p,pos)

#define MARK_PUSH(lastmark) \
    do if (lastmark > 0) { \
        i = lastmark; /* ctx->lastmark may change if reallocated */ \
        DATA_STACK_PUSH(state, state->mark, (i+1)*sizeof(void*)); \
    } while (0)
#define MARK_POP(lastmark) \
    do if (lastmark > 0) { \
        DATA_STACK_POP(state, state->mark, (lastmark+1)*sizeof(void*), 1); \
    } while (0)
#define MARK_POP_KEEP(lastmark) \
    do if (lastmark > 0) { \
        DATA_STACK_POP(state, state->mark, (lastmark+1)*sizeof(void*), 0); \
    } while (0)
#define MARK_POP_DISCARD(lastmark) \
    do if (lastmark > 0) { \
        DATA_STACK_POP_DISCARD(state, (lastmark+1)*sizeof(void*)); \
    } while (0)

#define JUMP_NONE            0
#define JUMP_MAX_UNTIL_1     1
#define JUMP_MAX_UNTIL_2     2
#define JUMP_MAX_UNTIL_3     3
#define JUMP_MIN_UNTIL_1     4
#define JUMP_MIN_UNTIL_2     5
#define JUMP_MIN_UNTIL_3     6
#define JUMP_REPEAT          7
#define JUMP_REPEAT_ONE_1    8
#define JUMP_REPEAT_ONE_2    9
#define JUMP_MIN_REPEAT_ONE  10
#define JUMP_BRANCH          11
#define JUMP_ASSERT          12
#define JUMP_ASSERT_NOT      13

#define DO_JUMP(jumpvalue, jumplabel, nextpattern) \
    DATA_ALLOC(SRE_MATCH_CONTEXT, nextctx); \
    nextctx->last_ctx_pos = ctx_pos; \
    nextctx->jump = jumpvalue; \
    nextctx->pattern = nextpattern; \
    ctx_pos = alloc_pos; \
    ctx = nextctx; \
    goto entrance; \
    jumplabel: \
    while (0) /* gcc doesn't like labels at end of scopes */ \

typedef struct {
    Py_ssize_t last_ctx_pos;
    Py_ssize_t jump;
    char* ptr;
    SRE_CODE* pattern;
    Py_ssize_t count;
    Py_ssize_t lastmark;
    Py_ssize_t lastindex;
    union {
        SRE_CODE chr;
        SRE_REPEAT* rep;
    } u;
} SRE_MATCH_CONTEXT;

/* check if string matches the given pattern.  returns <0 for
   error, 0 for failure, and 1 for success */
LOCAL(Py_ssize_t)
SRE_MATCH(SRE_STATE* state, SRE_CODE* pattern)
{
    char* end = (char*)state->end;
    Py_ssize_t alloc_pos, ctx_pos = -1;
    Py_ssize_t i, ret = 0;
    Py_ssize_t jump;
    unsigned int sigcount=0;

    SRE_MATCH_CONTEXT* ctx;
    SRE_MATCH_CONTEXT* nextctx;

    TRACE(("|%p|%p|ENTER\n", pattern, state->ptr));

    DATA_ALLOC(SRE_MATCH_CONTEXT, ctx);
    ctx->last_ctx_pos = -1;
    ctx->jump = JUMP_NONE;
    ctx->pattern = pattern;
    ctx_pos = alloc_pos;

entrance:

    ctx->ptr = (char *)state->ptr;

    if (ctx->pattern[0] == SRE_OP_INFO) {
        /* optimization info block */
        /* <INFO> <1=skip> <2=flags> <3=min> ... */
        if (ctx->pattern[3] && (end - ctx->ptr)/state->charsize < ctx->pattern[3]) {
            TRACE(("reject (got %d chars, need %d)\n",
                   (end - ctx->ptr), ctx->pattern[3]));
            RETURN_FAILURE;
        }
        ctx->pattern += ctx->pattern[1] + 1;
    }

    for (;;) {
        ++sigcount;
        if ((0 == (sigcount & 0xfff)) && PyErr_CheckSignals())
            RETURN_ERROR(SRE_ERROR_INTERRUPTED);

        switch (*ctx->pattern++) {

        case SRE_OP_MARK:
            /* set mark */
            /* <MARK> <gid> */
            TRACE(("|%p|%p|MARK %d\n", ctx->pattern,
                   ctx->ptr, ctx->pattern[0]));
            i = ctx->pattern[0];
            if (i & 1)
                state->lastindex = i/2 + 1;
            if (i > state->lastmark) {
                /* state->lastmark is the highest valid index in the
                   state->mark array.  If it is increased by more than 1,
                   the intervening marks must be set to NULL to signal
                   that these marks have not been encountered. */
                Py_ssize_t j = state->lastmark + 1;
                while (j < i)
                    state->mark[j++] = NULL;
                state->lastmark = i;
            }
            state->mark[i] = ctx->ptr;
            ctx->pattern++;
            break;

        case SRE_OP_LITERAL:
            /* match literal string */
            /* <LITERAL> <code> */
            TRACE(("|%p|%p|LITERAL %d\n", ctx->pattern,
                   ctx->ptr, *ctx->pattern));
            if (ctx->ptr >= end || (SRE_CODE) SRE_CHARGET(state, ctx->ptr, 0) != ctx->pattern[0])
                RETURN_FAILURE;
            ctx->pattern++;
            ctx->ptr += state->charsize;
            break;

        case SRE_OP_NOT_LITERAL:
            /* match anything that is not literal character */
            /* <NOT_LITERAL> <code> */
            TRACE(("|%p|%p|NOT_LITERAL %d\n", ctx->pattern,
                   ctx->ptr, *ctx->pattern));
            if (ctx->ptr >= end || (SRE_CODE) SRE_CHARGET(state, ctx->ptr, 0) == ctx->pattern[0])
                RETURN_FAILURE;
            ctx->pattern++;
            ctx->ptr += state->charsize;
            break;

        case SRE_OP_SUCCESS:
            /* end of pattern */
            TRACE(("|%p|%p|SUCCESS\n", ctx->pattern, ctx->ptr));
            state->ptr = ctx->ptr;
            RETURN_SUCCESS;

        case SRE_OP_AT:
            /* match at given position */
            /* <AT> <code> */
            TRACE(("|%p|%p|AT %d\n", ctx->pattern, ctx->ptr, *ctx->pattern));
            if (!SRE_AT(state, ctx->ptr, *ctx->pattern))
                RETURN_FAILURE;
            ctx->pattern++;
            break;

        case SRE_OP_CATEGORY:
            /* match at given category */
            /* <CATEGORY> <code> */
            TRACE(("|%p|%p|CATEGORY %d\n", ctx->pattern,
                   ctx->ptr, *ctx->pattern));
            if (ctx->ptr >= end || !sre_category(ctx->pattern[0], SRE_CHARGET(state, ctx->ptr, 0)))
                RETURN_FAILURE;
            ctx->pattern++;
            ctx->ptr += state->charsize;
            break;

        case SRE_OP_ANY:
            /* match anything (except a newline) */
            /* <ANY> */
            TRACE(("|%p|%p|ANY\n", ctx->pattern, ctx->ptr));
                if (ctx->ptr >= end || SRE_IS_LINEBREAK(SRE_CHARGET(state, ctx->ptr, 0)))
                    RETURN_FAILURE;
            ctx->ptr += state->charsize;
            break;

        case SRE_OP_ANY_ALL:
            /* match anything */
            /* <ANY_ALL> */
            TRACE(("|%p|%p|ANY_ALL\n", ctx->pattern, ctx->ptr));
            if (ctx->ptr >= end)
                RETURN_FAILURE;
            ctx->ptr += state->charsize;
            break;

        case SRE_OP_IN:
            /* match set member (or non_member) */
            /* <IN> <skip> <set> */
            TRACE(("|%p|%p|IN\n", ctx->pattern, ctx->ptr));
                if (ctx->ptr >= end || !SRE_CHARSET(ctx->pattern + 1, SRE_CHARGET(state, ctx->ptr, 0)))
                    RETURN_FAILURE;
            ctx->pattern += ctx->pattern[0];
            ctx->ptr += state->charsize;
            break;

        case SRE_OP_LITERAL_IGNORE:
            TRACE(("|%p|%p|LITERAL_IGNORE %d\n",
                   ctx->pattern, ctx->ptr, ctx->pattern[0]));
            if (ctx->ptr >= end ||
                state->lower(SRE_CHARGET(state, ctx->ptr, 0)) != state->lower(*ctx->pattern))
                RETURN_FAILURE;
            ctx->pattern++;
            ctx->ptr += state->charsize;
            break;

        case SRE_OP_NOT_LITERAL_IGNORE:
            TRACE(("|%p|%p|NOT_LITERAL_IGNORE %d\n",
                   ctx->pattern, ctx->ptr, *ctx->pattern));
            if (ctx->ptr >= end ||
                state->lower(SRE_CHARGET(state, ctx->ptr, 0)) == state->lower(*ctx->pattern))
                RETURN_FAILURE;
            ctx->pattern++;
            ctx->ptr += state->charsize;
            break;

        case SRE_OP_IN_IGNORE:
            TRACE(("|%p|%p|IN_IGNORE\n", ctx->pattern, ctx->ptr));
            if (ctx->ptr >= end
                || !SRE_CHARSET(ctx->pattern+1,
                                (SRE_CODE)state->lower(SRE_CHARGET(state, ctx->ptr, 0))))
                RETURN_FAILURE;
            ctx->pattern += ctx->pattern[0];
            ctx->ptr += state->charsize;
            break;

        case SRE_OP_JUMP:
        case SRE_OP_INFO:
            /* jump forward */
            /* <JUMP> <offset> */
            TRACE(("|%p|%p|JUMP %d\n", ctx->pattern,
                   ctx->ptr, ctx->pattern[0]));
            ctx->pattern += ctx->pattern[0];
            break;

        case SRE_OP_BRANCH:
            /* alternation */
            /* <BRANCH> <0=skip> code <JUMP> ... <NULL> */
            TRACE(("|%p|%p|BRANCH\n", ctx->pattern, ctx->ptr));
            LASTMARK_SAVE();
            ctx->u.rep = state->repeat;
            if (ctx->u.rep)
                MARK_PUSH(ctx->lastmark);
            for (; ctx->pattern[0]; ctx->pattern += ctx->pattern[0]) {
                if (ctx->pattern[1] == SRE_OP_LITERAL &&
                    (ctx->ptr >= end ||
                     (SRE_CODE) SRE_CHARGET(state, ctx->ptr, 0) != ctx->pattern[2]))
                    continue;
                if (ctx->pattern[1] == SRE_OP_IN &&
                    (ctx->ptr >= end ||
                     !SRE_CHARSET(ctx->pattern + 3, (SRE_CODE) SRE_CHARGET(state, ctx->ptr, 0))))
                    continue;
                state->ptr = ctx->ptr;
                DO_JUMP(JUMP_BRANCH, jump_branch, ctx->pattern+1);
                if (ret) {
                    if (ctx->u.rep)
                        MARK_POP_DISCARD(ctx->lastmark);
                    RETURN_ON_ERROR(ret);
                    RETURN_SUCCESS;
                }
                if (ctx->u.rep)
                    MARK_POP_KEEP(ctx->lastmark);
                LASTMARK_RESTORE();
            }
            if (ctx->u.rep)
                MARK_POP_DISCARD(ctx->lastmark);
            RETURN_FAILURE;

        case SRE_OP_REPEAT_ONE:
            /* match repeated sequence (maximizing regexp) */

            /* this operator only works if the repeated item is
               exactly one character wide, and we're not already
               collecting backtracking points.  for other cases,
               use the MAX_REPEAT operator */

            /* <REPEAT_ONE> <skip> <1=min> <2=max> item <SUCCESS> tail */

            TRACE(("|%p|%p|REPEAT_ONE %d %d\n", ctx->pattern, ctx->ptr,
                   ctx->pattern[1], ctx->pattern[2]));

            if (ctx->ptr + state->charsize * ctx->pattern[1] > end)
                RETURN_FAILURE; /* cannot match */

            state->ptr = ctx->ptr;

            ret = SRE_COUNT(state, ctx->pattern+3, ctx->pattern[2]);
            RETURN_ON_ERROR(ret);
            DATA_LOOKUP_AT(SRE_MATCH_CONTEXT, ctx, ctx_pos);
            ctx->count = ret;
            ctx->ptr += state->charsize * ctx->count;

            /* when we arrive here, count contains the number of
               matches, and ctx->ptr points to the tail of the target
               string.  check if the rest of the pattern matches,
               and backtrack if not. */

            if (ctx->count < (Py_ssize_t) ctx->pattern[1])
                RETURN_FAILURE;

            if (ctx->pattern[ctx->pattern[0]] == SRE_OP_SUCCESS) {
                /* tail is empty.  we're finished */
                state->ptr = ctx->ptr;
                RETURN_SUCCESS;
            }

            LASTMARK_SAVE();

            if (ctx->pattern[ctx->pattern[0]] == SRE_OP_LITERAL) {
                /* tail starts with a literal. skip positions where
                   the rest of the pattern cannot possibly match */
                ctx->u.chr = ctx->pattern[ctx->pattern[0]+1];
                for (;;) {
                    while (ctx->count >= (Py_ssize_t) ctx->pattern[1] &&
                           (ctx->ptr >= end ||
                            SRE_CHARGET(state, ctx->ptr, 0) != ctx->u.chr)) {
                        ctx->ptr -= state->charsize;
                        ctx->count--;
                    }
                    if (ctx->count < (Py_ssize_t) ctx->pattern[1])
                        break;
                    state->ptr = ctx->ptr;
                    DO_JUMP(JUMP_REPEAT_ONE_1, jump_repeat_one_1,
                            ctx->pattern+ctx->pattern[0]);
                    if (ret) {
                        RETURN_ON_ERROR(ret);
                        RETURN_SUCCESS;
                    }

                    LASTMARK_RESTORE();

                    ctx->ptr -= state->charsize;
                    ctx->count--;
                }

            } else {
                /* general case */
                while (ctx->count >= (Py_ssize_t) ctx->pattern[1]) {
                    state->ptr = ctx->ptr;
                    DO_JUMP(JUMP_REPEAT_ONE_2, jump_repeat_one_2,
                            ctx->pattern+ctx->pattern[0]);
                    if (ret) {
                        RETURN_ON_ERROR(ret);
                        RETURN_SUCCESS;
                    }
                    ctx->ptr -= state->charsize;
                    ctx->count--;
                    LASTMARK_RESTORE();
                }
            }
            RETURN_FAILURE;

        case SRE_OP_MIN_REPEAT_ONE:
            /* match repeated sequence (minimizing regexp) */

            /* this operator only works if the repeated item is
               exactly one character wide, and we're not already
               collecting backtracking points.  for other cases,
               use the MIN_REPEAT operator */

            /* <MIN_REPEAT_ONE> <skip> <1=min> <2=max> item <SUCCESS> tail */

            TRACE(("|%p|%p|MIN_REPEAT_ONE %d %d\n", ctx->pattern, ctx->ptr,
                   ctx->pattern[1], ctx->pattern[2]));

            if (ctx->ptr + state->charsize * ctx->pattern[1] > end)
                RETURN_FAILURE; /* cannot match */

            state->ptr = ctx->ptr;

            if (ctx->pattern[1] == 0)
                ctx->count = 0;
            else {
                /* count using pattern min as the maximum */
                ret = SRE_COUNT(state, ctx->pattern+3, ctx->pattern[1]);
                RETURN_ON_ERROR(ret);
                DATA_LOOKUP_AT(SRE_MATCH_CONTEXT, ctx, ctx_pos);
                if (ret < (Py_ssize_t) ctx->pattern[1])
                    /* didn't match minimum number of times */
                    RETURN_FAILURE;
                /* advance past minimum matches of repeat */
                ctx->count = ret;
                ctx->ptr += state->charsize * ctx->count;
            }

            if (ctx->pattern[ctx->pattern[0]] == SRE_OP_SUCCESS) {
                /* tail is empty.  we're finished */
                state->ptr = ctx->ptr;
                RETURN_SUCCESS;

            } else {
                /* general case */
                LASTMARK_SAVE();
                while ((Py_ssize_t)ctx->pattern[2] == 65535
                       || ctx->count <= (Py_ssize_t)ctx->pattern[2]) {
                    state->ptr = ctx->ptr;
                    DO_JUMP(JUMP_MIN_REPEAT_ONE,jump_min_repeat_one,
                            ctx->pattern+ctx->pattern[0]);
                    if (ret) {
                        RETURN_ON_ERROR(ret);
                        RETURN_SUCCESS;
                    }
                    state->ptr = ctx->ptr;
                    ret = SRE_COUNT(state, ctx->pattern+3, 1);
                    RETURN_ON_ERROR(ret);
                    DATA_LOOKUP_AT(SRE_MATCH_CONTEXT, ctx, ctx_pos);
                    if (ret == 0)
                        break;
                    assert(ret == 1);
                    ctx->ptr += state->charsize;
                    ctx->count++;
                    LASTMARK_RESTORE();
                }
            }
            RETURN_FAILURE;

        case SRE_OP_REPEAT:
            /* create repeat context.  all the hard work is done
               by the UNTIL operator (MAX_UNTIL, MIN_UNTIL) */
            /* <REPEAT> <skip> <1=min> <2=max> item <UNTIL> tail */
            TRACE(("|%p|%p|REPEAT %d %d\n", ctx->pattern, ctx->ptr,
                   ctx->pattern[1], ctx->pattern[2]));

            /* install new repeat context */
            ctx->u.rep = (SRE_REPEAT*) PyObject_MALLOC(sizeof(*ctx->u.rep));
            if (!ctx->u.rep) {
                PyErr_NoMemory();
                RETURN_FAILURE;
            }
            ctx->u.rep->count = -1;
            ctx->u.rep->pattern = ctx->pattern;
            ctx->u.rep->prev = state->repeat;
            ctx->u.rep->last_ptr = NULL;
            state->repeat = ctx->u.rep;

            state->ptr = ctx->ptr;
            DO_JUMP(JUMP_REPEAT, jump_repeat, ctx->pattern+ctx->pattern[0]);
            state->repeat = ctx->u.rep->prev;
            PyObject_FREE(ctx->u.rep);

            if (ret) {
                RETURN_ON_ERROR(ret);
                RETURN_SUCCESS;
            }
            RETURN_FAILURE;

        case SRE_OP_MAX_UNTIL:
            /* maximizing repeat */
            /* <REPEAT> <skip> <1=min> <2=max> item <MAX_UNTIL> tail */

            /* FIXME: we probably need to deal with zero-width
               matches in here... */

            ctx->u.rep = state->repeat;
            if (!ctx->u.rep)
                RETURN_ERROR(SRE_ERROR_STATE);

            state->ptr = ctx->ptr;

            ctx->count = ctx->u.rep->count+1;

            TRACE(("|%p|%p|MAX_UNTIL %d\n", ctx->pattern,
                   ctx->ptr, ctx->count));

            if (ctx->count < ctx->u.rep->pattern[1]) {
                /* not enough matches */
                ctx->u.rep->count = ctx->count;
                DO_JUMP(JUMP_MAX_UNTIL_1, jump_max_until_1,
                        ctx->u.rep->pattern+3);
                if (ret) {
                    RETURN_ON_ERROR(ret);
                    RETURN_SUCCESS;
                }
                ctx->u.rep->count = ctx->count-1;
                state->ptr = ctx->ptr;
                RETURN_FAILURE;
            }

            if ((ctx->count < ctx->u.rep->pattern[2] ||
                ctx->u.rep->pattern[2] == 65535) &&
                state->ptr != ctx->u.rep->last_ptr) {
                /* we may have enough matches, but if we can
                   match another item, do so */
                ctx->u.rep->count = ctx->count;
                LASTMARK_SAVE();
                MARK_PUSH(ctx->lastmark);
                /* zero-width match protection */
                DATA_PUSH(&ctx->u.rep->last_ptr);
                ctx->u.rep->last_ptr = state->ptr;
                DO_JUMP(JUMP_MAX_UNTIL_2, jump_max_until_2,
                        ctx->u.rep->pattern+3);
                DATA_POP(&ctx->u.rep->last_ptr);
                if (ret) {
                    MARK_POP_DISCARD(ctx->lastmark);
                    RETURN_ON_ERROR(ret);
                    RETURN_SUCCESS;
                }
                MARK_POP(ctx->lastmark);
                LASTMARK_RESTORE();
                ctx->u.rep->count = ctx->count-1;
                state->ptr = ctx->ptr;
            }

            /* cannot match more repeated items here.  make sure the
               tail matches */
            state->repeat = ctx->u.rep->prev;
            DO_JUMP(JUMP_MAX_UNTIL_3, jump_max_until_3, ctx->pattern);
            RETURN_ON_SUCCESS(ret);
            state->repeat = ctx->u.rep;
            state->ptr = ctx->ptr;
            RETURN_FAILURE;

        case SRE_OP_MIN_UNTIL:
            /* minimizing repeat */
            /* <REPEAT> <skip> <1=min> <2=max> item <MIN_UNTIL> tail */

            ctx->u.rep = state->repeat;
            if (!ctx->u.rep)
                RETURN_ERROR(SRE_ERROR_STATE);

            state->ptr = ctx->ptr;

            ctx->count = ctx->u.rep->count+1;

            TRACE(("|%p|%p|MIN_UNTIL %d %p\n", ctx->pattern,
                   ctx->ptr, ctx->count, ctx->u.rep->pattern));

            if (ctx->count < ctx->u.rep->pattern[1]) {
                /* not enough matches */
                ctx->u.rep->count = ctx->count;
                DO_JUMP(JUMP_MIN_UNTIL_1, jump_min_until_1,
                        ctx->u.rep->pattern+3);
                if (ret) {
                    RETURN_ON_ERROR(ret);
                    RETURN_SUCCESS;
                }
                ctx->u.rep->count = ctx->count-1;
                state->ptr = ctx->ptr;
                RETURN_FAILURE;
            }

            LASTMARK_SAVE();

            /* see if the tail matches */
            state->repeat = ctx->u.rep->prev;
            DO_JUMP(JUMP_MIN_UNTIL_2, jump_min_until_2, ctx->pattern);
            if (ret) {
                RETURN_ON_ERROR(ret);
                RETURN_SUCCESS;
            }

            state->repeat = ctx->u.rep;
            state->ptr = ctx->ptr;

            LASTMARK_RESTORE();

            if (ctx->count >= ctx->u.rep->pattern[2]
                && ctx->u.rep->pattern[2] != 65535)
                RETURN_FAILURE;

            ctx->u.rep->count = ctx->count;
            DO_JUMP(JUMP_MIN_UNTIL_3,jump_min_until_3,
                    ctx->u.rep->pattern+3);
            if (ret) {
                RETURN_ON_ERROR(ret);
                RETURN_SUCCESS;
            }
            ctx->u.rep->count = ctx->count-1;
            state->ptr = ctx->ptr;
            RETURN_FAILURE;

        case SRE_OP_GROUPREF:
            /* match backreference */
            TRACE(("|%p|%p|GROUPREF %d\n", ctx->pattern,
                   ctx->ptr, ctx->pattern[0]));
            i = ctx->pattern[0];
            {
                Py_ssize_t groupref = i+i;
                if (groupref >= state->lastmark) {
                    RETURN_FAILURE;
                } else {
                    char* p = (char*) state->mark[groupref];
                    char* e = (char*) state->mark[groupref+1];
                    if (!p || !e || e < p)
                        RETURN_FAILURE;
                    while (p < e) {
                        if (ctx->ptr >= end ||
                            SRE_CHARGET(state, ctx->ptr, 0) != SRE_CHARGET(state, p, 0))
                            RETURN_FAILURE;
                        p += state->charsize;
                        ctx->ptr += state->charsize;
                    }
                }
            }
            ctx->pattern++;
            break;

        case SRE_OP_GROUPREF_IGNORE:
            /* match backreference */
            TRACE(("|%p|%p|GROUPREF_IGNORE %d\n", ctx->pattern,
                   ctx->ptr, ctx->pattern[0]));
            i = ctx->pattern[0];
            {
                Py_ssize_t groupref = i+i;
                if (groupref >= state->lastmark) {
                    RETURN_FAILURE;
                } else {
                    char* p = (char*) state->mark[groupref];
                    char* e = (char*) state->mark[groupref+1];
                    if (!p || !e || e < p)
                        RETURN_FAILURE;
                    while (p < e) {
                        if (ctx->ptr >= end ||
                            state->lower(SRE_CHARGET(state, ctx->ptr, 0)) != state->lower(*p))
                            RETURN_FAILURE;
                        p++;
                        ctx->ptr += state->charsize;
                    }
                }
            }
            ctx->pattern++;
            break;

        case SRE_OP_GROUPREF_EXISTS:
            TRACE(("|%p|%p|GROUPREF_EXISTS %d\n", ctx->pattern,
                   ctx->ptr, ctx->pattern[0]));
            /* <GROUPREF_EXISTS> <group> <skip> codeyes <JUMP> codeno ... */
            i = ctx->pattern[0];
            {
                Py_ssize_t groupref = i+i;
                if (groupref >= state->lastmark) {
                    ctx->pattern += ctx->pattern[1];
                    break;
                } else {
                    SRE_CHAR* p = (SRE_CHAR*) state->mark[groupref];
                    SRE_CHAR* e = (SRE_CHAR*) state->mark[groupref+1];
                    if (!p || !e || e < p) {
                        ctx->pattern += ctx->pattern[1];
                        break;
                    }
                }
            }
            ctx->pattern += 2;
            break;

        case SRE_OP_ASSERT:
            /* assert subpattern */
            /* <ASSERT> <skip> <back> <pattern> */
            TRACE(("|%p|%p|ASSERT %d\n", ctx->pattern,
                   ctx->ptr, ctx->pattern[1]));
            state->ptr = ctx->ptr - state->charsize * ctx->pattern[1];
            if (state->ptr < state->beginning)
                RETURN_FAILURE;
            DO_JUMP(JUMP_ASSERT, jump_assert, ctx->pattern+2);
            RETURN_ON_FAILURE(ret);
            ctx->pattern += ctx->pattern[0];
            break;

        case SRE_OP_ASSERT_NOT:
            /* assert not subpattern */
            /* <ASSERT_NOT> <skip> <back> <pattern> */
            TRACE(("|%p|%p|ASSERT_NOT %d\n", ctx->pattern,
                   ctx->ptr, ctx->pattern[1]));
            state->ptr = ctx->ptr - state->charsize * ctx->pattern[1];
            if (state->ptr >= state->beginning) {
                DO_JUMP(JUMP_ASSERT_NOT, jump_assert_not, ctx->pattern+2);
                if (ret) {
                    RETURN_ON_ERROR(ret);
                    RETURN_FAILURE;
                }
            }
            ctx->pattern += ctx->pattern[0];
            break;

        case SRE_OP_FAILURE:
            /* immediate failure */
            TRACE(("|%p|%p|FAILURE\n", ctx->pattern, ctx->ptr));
            RETURN_FAILURE;

        default:
            TRACE(("|%p|%p|UNKNOWN %d\n", ctx->pattern, ctx->ptr,
                   ctx->pattern[-1]));
            RETURN_ERROR(SRE_ERROR_ILLEGAL);
        }
    }

exit:
    ctx_pos = ctx->last_ctx_pos;
    jump = ctx->jump;
    DATA_POP_DISCARD(ctx);
    if (ctx_pos == -1)
        return ret;
    DATA_LOOKUP_AT(SRE_MATCH_CONTEXT, ctx, ctx_pos);

    switch (jump) {
        case JUMP_MAX_UNTIL_2:
            TRACE(("|%p|%p|JUMP_MAX_UNTIL_2\n", ctx->pattern, ctx->ptr));
            goto jump_max_until_2;
        case JUMP_MAX_UNTIL_3:
            TRACE(("|%p|%p|JUMP_MAX_UNTIL_3\n", ctx->pattern, ctx->ptr));
            goto jump_max_until_3;
        case JUMP_MIN_UNTIL_2:
            TRACE(("|%p|%p|JUMP_MIN_UNTIL_2\n", ctx->pattern, ctx->ptr));
            goto jump_min_until_2;
        case JUMP_MIN_UNTIL_3:
            TRACE(("|%p|%p|JUMP_MIN_UNTIL_3\n", ctx->pattern, ctx->ptr));
            goto jump_min_until_3;
        case JUMP_BRANCH:
            TRACE(("|%p|%p|JUMP_BRANCH\n", ctx->pattern, ctx->ptr));
            goto jump_branch;
        case JUMP_MAX_UNTIL_1:
            TRACE(("|%p|%p|JUMP_MAX_UNTIL_1\n", ctx->pattern, ctx->ptr));
            goto jump_max_until_1;
        case JUMP_MIN_UNTIL_1:
            TRACE(("|%p|%p|JUMP_MIN_UNTIL_1\n", ctx->pattern, ctx->ptr));
            goto jump_min_until_1;
        case JUMP_REPEAT:
            TRACE(("|%p|%p|JUMP_REPEAT\n", ctx->pattern, ctx->ptr));
            goto jump_repeat;
        case JUMP_REPEAT_ONE_1:
            TRACE(("|%p|%p|JUMP_REPEAT_ONE_1\n", ctx->pattern, ctx->ptr));
            goto jump_repeat_one_1;
        case JUMP_REPEAT_ONE_2:
            TRACE(("|%p|%p|JUMP_REPEAT_ONE_2\n", ctx->pattern, ctx->ptr));
            goto jump_repeat_one_2;
        case JUMP_MIN_REPEAT_ONE:
            TRACE(("|%p|%p|JUMP_MIN_REPEAT_ONE\n", ctx->pattern, ctx->ptr));
            goto jump_min_repeat_one;
        case JUMP_ASSERT:
            TRACE(("|%p|%p|JUMP_ASSERT\n", ctx->pattern, ctx->ptr));
            goto jump_assert;
        case JUMP_ASSERT_NOT:
            TRACE(("|%p|%p|JUMP_ASSERT_NOT\n", ctx->pattern, ctx->ptr));
            goto jump_assert_not;
        case JUMP_NONE:
            TRACE(("|%p|%p|RETURN %d\n", ctx->pattern, ctx->ptr, ret));
            break;
    }

    return ret; /* should never get here */
}

LOCAL(Py_ssize_t)
SRE_SEARCH(SRE_STATE* state, SRE_CODE* pattern)
{
    char* ptr = (char*)state->start;
    char* end = (char*)state->end;
    Py_ssize_t status = 0;
    Py_ssize_t prefix_len = 0;
    Py_ssize_t prefix_skip = 0;
    SRE_CODE* prefix = NULL;
    SRE_CODE* charset = NULL;
    SRE_CODE* overlap = NULL;
    int flags = 0;

    if (pattern[0] == SRE_OP_INFO) {
        /* optimization info block */
        /* <INFO> <1=skip> <2=flags> <3=min> <4=max> <5=prefix info>  */

        flags = pattern[2];

        if (pattern[3] > 1) {
            /* adjust end point (but make sure we leave at least one
               character in there, so literal search will work) */
            end -= (pattern[3]-1) * state->charsize;
            if (end <= ptr)
                end = ptr + state->charsize;
        }

        if (flags & SRE_INFO_PREFIX) {
            /* pattern starts with a known prefix */
            /* <length> <skip> <prefix data> <overlap data> */
            prefix_len = pattern[5];
            prefix_skip = pattern[6];
            prefix = pattern + 7;
            overlap = prefix + prefix_len - 1;
        } else if (flags & SRE_INFO_CHARSET)
            /* pattern starts with a character from a known set */
            /* <charset> */
            charset = pattern + 5;

        pattern += 1 + pattern[1];
    }

    TRACE(("prefix = %p %d %d\n", prefix, prefix_len, prefix_skip));
    TRACE(("charset = %p\n", charset));

#if defined(USE_FAST_SEARCH)
    if (prefix_len > 1) {
        /* pattern starts with a known prefix.  use the overlap
           table to skip forward as fast as we possibly can */
        Py_ssize_t i = 0;
        end = (char *)state->end;
        while (ptr < end) {
            for (;;) {
                if ((SRE_CODE) SRE_CHARGET(state, ptr, 0) != prefix[i]) {
                    if (!i)
                        break;
                    else
                        i = overlap[i];
                } else {
                    if (++i == prefix_len) {
                        /* found a potential match */
                        TRACE(("|%p|%p|SEARCH SCAN\n", pattern, ptr));
                        state->start = ptr - (prefix_len - 1) * state->charsize;
                        state->ptr = ptr - (prefix_len - prefix_skip - 1) * state->charsize;
                        if (flags & SRE_INFO_LITERAL)
                            return 1; /* we got all of it */
                        status = SRE_MATCH(state, pattern + 2*prefix_skip);
                        if (status != 0)
                            return status;
                        /* close but no cigar -- try again */
                        i = overlap[i];
                    }
                    break;
                }
            }
            ptr += state->charsize;
        }
        return 0;
    }
#endif

    if (pattern[0] == SRE_OP_LITERAL) {
        /* pattern starts with a literal character.  this is used
           for short prefixes, and if fast search is disabled */
        SRE_CODE chr = pattern[1];
        end = (char*)state->end;
        for (;;) {
            while (ptr < end && (SRE_CODE) SRE_CHARGET(state, ptr, 0) != chr)
                ptr += state->charsize;
            if (ptr >= end)
                return 0;
            TRACE(("|%p|%p|SEARCH LITERAL\n", pattern, ptr));
            state->start = ptr;
            ptr += state->charsize;
            state->ptr = ptr;
            if (flags & SRE_INFO_LITERAL)
                return 1; /* we got all of it */
            status = SRE_MATCH(state, pattern + 2);
            if (status != 0)
                break;
        }
    } else if (charset) {
        /* pattern starts with a character from a known set */
        end = (char*)state->end;
        for (;;) {
            while (ptr < end && !SRE_CHARSET(charset, SRE_CHARGET(state, ptr, 0)))
                ptr += state->charsize;
            if (ptr >= end)
                return 0;
            TRACE(("|%p|%p|SEARCH CHARSET\n", pattern, ptr));
            state->start = ptr;
            state->ptr = ptr;
            status = SRE_MATCH(state, pattern);
            if (status != 0)
                break;
            ptr += state->charsize;
        }
    } else
        /* general case */
        while (ptr <= end) {
            TRACE(("|%p|%p|SEARCH\n", pattern, ptr));
            state->start = state->ptr = ptr;
            ptr += state->charsize;
            status = SRE_MATCH(state, pattern);
            if (status != 0)
                break;
        }

    return status;
}

#if !defined(SRE_RECURSIVE)

/* -------------------------------------------------------------------- */
/* factories and destructors */

/* see sre.h for object declarations */
static PyObject*pattern_new_match(PatternObject*, SRE_STATE*, int);
static PyObject*pattern_scanner(PatternObject*, PyObject*, PyObject* kw);

static int
sre_literal_template(int charsize, char* ptr, Py_ssize_t len)
{
    /* check if given string is a literal template (i.e. no escapes) */
    struct {
        int charsize;
    } state = {
        charsize
    };
    while (len-- > 0) {
        if (SRE_CHARGET((&state), ptr, 0) == '\\')
            return 0;
        ptr += charsize;
    }
    return 1;
}

static PyObject *
sre_codesize(PyObject* self, PyObject *unused)
{
    return PyLong_FromSize_t(sizeof(SRE_CODE));
}

static PyObject *
sre_getlower(PyObject* self, PyObject* args)
{
    int character, flags;
    if (!PyArg_ParseTuple(args, "ii", &character, &flags))
        return NULL;
    if (flags & SRE_FLAG_LOCALE)
        return Py_BuildValue("i", sre_lower_locale(character));
    if (flags & SRE_FLAG_UNICODE)
        return Py_BuildValue("i", sre_lower_unicode(character));
    return Py_BuildValue("i", sre_lower(character));
}

LOCAL(void)
state_reset(SRE_STATE* state)
{
    /* FIXME: dynamic! */
    /*memset(state->mark, 0, sizeof(*state->mark) * SRE_MARK_SIZE);*/

    state->lastmark = -1;
    state->lastindex = -1;

    state->repeat = NULL;

    data_stack_dealloc(state);
}

static void*
getstring(PyObject* string, Py_ssize_t* p_length,
          int* p_logical_charsize, int* p_charsize,
          Py_buffer *view)
{
    /* given a python object, return a data pointer, a length (in
       characters), and a character size.  return NULL if the object
       is not a string (or not compatible) */

    PyBufferProcs *buffer;
    Py_ssize_t size, bytes;
    int charsize;
    void* ptr;

    /* Unicode objects do not support the buffer API. So, get the data
       directly instead. */
    if (PyUnicode_Check(string)) {
        if (PyUnicode_READY(string) == -1)
            return NULL;
        ptr = PyUnicode_DATA(string);
        *p_length = PyUnicode_GET_LENGTH(string);
        *p_charsize = PyUnicode_KIND(string);
        *p_logical_charsize = 4;
        return ptr;
    }

    /* get pointer to byte string buffer */
    view->len = -1;
    buffer = Py_TYPE(string)->tp_as_buffer;
    if (!buffer || !buffer->bf_getbuffer ||
        (*buffer->bf_getbuffer)(string, view, PyBUF_SIMPLE) < 0) {
            PyErr_SetString(PyExc_TypeError, "expected string or buffer");
            return NULL;
    }

    /* determine buffer size */
    bytes = view->len;
    ptr = view->buf;

    if (bytes < 0) {
        PyErr_SetString(PyExc_TypeError, "buffer has negative size");
        goto err;
    }

    /* determine character size */
    size = PyObject_Size(string);

    if (PyBytes_Check(string) || bytes == size)
        charsize = 1;
    else {
        PyErr_SetString(PyExc_TypeError, "buffer size mismatch");
        goto err;
    }

    *p_length = size;
    *p_charsize = charsize;
    *p_logical_charsize = charsize;

    if (ptr == NULL) {
            PyErr_SetString(PyExc_ValueError,
                            "Buffer is NULL");
            goto err;
    }
    return ptr;
  err:
    PyBuffer_Release(view);
    view->buf = NULL;
    return NULL;
}

LOCAL(PyObject*)
state_init(SRE_STATE* state, PatternObject* pattern, PyObject* string,
           Py_ssize_t start, Py_ssize_t end)
{
    /* prepare state object */

    Py_ssize_t length;
    int logical_charsize, charsize;
    void* ptr;

    memset(state, 0, sizeof(SRE_STATE));

    state->lastmark = -1;
    state->lastindex = -1;

    state->buffer.buf = NULL;
    ptr = getstring(string, &length, &logical_charsize, &charsize, &state->buffer);
    if (!ptr)
        goto err;

    if (logical_charsize == 1 && pattern->logical_charsize > 1) {
        PyErr_SetString(PyExc_TypeError,
                        "can't use a string pattern on a bytes-like object");
        goto err;
    }
    if (logical_charsize > 1 && pattern->logical_charsize == 1) {
        PyErr_SetString(PyExc_TypeError,
                        "can't use a bytes pattern on a string-like object");
        goto err;
    }

    /* adjust boundaries */
    if (start < 0)
        start = 0;
    else if (start > length)
        start = length;

    if (end < 0)
        end = 0;
    else if (end > length)
        end = length;

    state->logical_charsize = logical_charsize;
    state->charsize = charsize;

    state->beginning = ptr;

    state->start = (void*) ((char*) ptr + start * state->charsize);
    state->end = (void*) ((char*) ptr + end * state->charsize);

    Py_INCREF(string);
    state->string = string;
    state->pos = start;
    state->endpos = end;

    if (pattern->flags & SRE_FLAG_LOCALE)
        state->lower = sre_lower_locale;
    else if (pattern->flags & SRE_FLAG_UNICODE)
        state->lower = sre_lower_unicode;
    else
        state->lower = sre_lower;

    return string;
  err:
    if (state->buffer.buf)
        PyBuffer_Release(&state->buffer);
    return NULL;
}

LOCAL(void)
state_fini(SRE_STATE* state)
{
    if (state->buffer.buf)
        PyBuffer_Release(&state->buffer);
    Py_XDECREF(state->string);
    data_stack_dealloc(state);
}

/* calculate offset from start of string */
#define STATE_OFFSET(state, member)\
    (((char*)(member) - (char*)(state)->beginning) / (state)->charsize)

LOCAL(PyObject*)
state_getslice(SRE_STATE* state, Py_ssize_t index, PyObject* string, int empty)
{
    Py_ssize_t i, j;

    index = (index - 1) * 2;

    if (string == Py_None || index >= state->lastmark || !state->mark[index] || !state->mark[index+1]) {
        if (empty)
            /* want empty string */
            i = j = 0;
        else {
            Py_INCREF(Py_None);
            return Py_None;
        }
    } else {
        i = STATE_OFFSET(state, state->mark[index]);
        j = STATE_OFFSET(state, state->mark[index+1]);
    }

    return PySequence_GetSlice(string, i, j);
}

static void
pattern_error(int status)
{
    switch (status) {
    case SRE_ERROR_RECURSION_LIMIT:
        PyErr_SetString(
            PyExc_RuntimeError,
            "maximum recursion limit exceeded"
            );
        break;
    case SRE_ERROR_MEMORY:
        PyErr_NoMemory();
        break;
    case SRE_ERROR_INTERRUPTED:
    /* An exception has already been raised, so let it fly */
        break;
    default:
        /* other error codes indicate compiler/engine bugs */
        PyErr_SetString(
            PyExc_RuntimeError,
            "internal error in regular expression engine"
            );
    }
}

static void
pattern_dealloc(PatternObject* self)
{
    if (self->weakreflist != NULL)
        PyObject_ClearWeakRefs((PyObject *) self);
    if (self->view.buf)
        PyBuffer_Release(&self->view);
    Py_XDECREF(self->pattern);
    Py_XDECREF(self->groupindex);
    Py_XDECREF(self->indexgroup);
    PyObject_DEL(self);
}

static PyObject*
pattern_match(PatternObject* self, PyObject* args, PyObject* kw)
{
    SRE_STATE state;
    int status;

    PyObject* string;
    Py_ssize_t start = 0;
    Py_ssize_t end = PY_SSIZE_T_MAX;
    static char* kwlist[] = { "pattern", "pos", "endpos", NULL };
    if (!PyArg_ParseTupleAndKeywords(args, kw, "O|nn:match", kwlist,
                                     &string, &start, &end))
        return NULL;

    string = state_init(&state, self, string, start, end);
    if (!string)
        return NULL;

    state.ptr = state.start;

    TRACE(("|%p|%p|MATCH\n", PatternObject_GetCode(self), state.ptr));

    if (state.logical_charsize == 1) {
        status = sre_match(&state, PatternObject_GetCode(self));
    } else {
        status = sre_umatch(&state, PatternObject_GetCode(self));
    }

    TRACE(("|%p|%p|END\n", PatternObject_GetCode(self), state.ptr));
    if (PyErr_Occurred())
        return NULL;

    state_fini(&state);

    return pattern_new_match(self, &state, status);
}

static PyObject*
pattern_search(PatternObject* self, PyObject* args, PyObject* kw)
{
    SRE_STATE state;
    int status;

    PyObject* string;
    Py_ssize_t start = 0;
    Py_ssize_t end = PY_SSIZE_T_MAX;
    static char* kwlist[] = { "pattern", "pos", "endpos", NULL };
    if (!PyArg_ParseTupleAndKeywords(args, kw, "O|nn:search", kwlist,
                                     &string, &start, &end))
        return NULL;

    string = state_init(&state, self, string, start, end);
    if (!string)
        return NULL;

    TRACE(("|%p|%p|SEARCH\n", PatternObject_GetCode(self), state.ptr));

    if (state.logical_charsize == 1) {
        status = sre_search(&state, PatternObject_GetCode(self));
    } else {
        status = sre_usearch(&state, PatternObject_GetCode(self));
    }

    TRACE(("|%p|%p|END\n", PatternObject_GetCode(self), state.ptr));

    state_fini(&state);

    if (PyErr_Occurred())
        return NULL;

    return pattern_new_match(self, &state, status);
}

static PyObject*
call(char* module, char* function, PyObject* args)
{
    PyObject* name;
    PyObject* mod;
    PyObject* func;
    PyObject* result;

    if (!args)
        return NULL;
    name = PyUnicode_FromString(module);
    if (!name)
        return NULL;
    mod = PyImport_Import(name);
    Py_DECREF(name);
    if (!mod)
        return NULL;
    func = PyObject_GetAttrString(mod, function);
    Py_DECREF(mod);
    if (!func)
        return NULL;
    result = PyObject_CallObject(func, args);
    Py_DECREF(func);
    Py_DECREF(args);
    return result;
}

#ifdef USE_BUILTIN_COPY
static int
deepcopy(PyObject** object, PyObject* memo)
{
    PyObject* copy;

    copy = call(
        "copy", "deepcopy",
        PyTuple_Pack(2, *object, memo)
        );
    if (!copy)
        return 0;

    Py_DECREF(*object);
    *object = copy;

    return 1; /* success */
}
#endif

static PyObject*
join_list(PyObject* list, PyObject* string)
{
    /* join list elements */

    PyObject* joiner;
#if PY_VERSION_HEX >= 0x01060000
    PyObject* function;
    PyObject* args;
#endif
    PyObject* result;

    joiner = PySequence_GetSlice(string, 0, 0);
    if (!joiner)
        return NULL;

    if (PyList_GET_SIZE(list) == 0) {
        Py_DECREF(list);
        return joiner;
    }

#if PY_VERSION_HEX >= 0x01060000
    function = PyObject_GetAttrString(joiner, "join");
    if (!function) {
        Py_DECREF(joiner);
        return NULL;
    }
    args = PyTuple_New(1);
    if (!args) {
        Py_DECREF(function);
        Py_DECREF(joiner);
        return NULL;
    }
    PyTuple_SET_ITEM(args, 0, list);
    result = PyObject_CallObject(function, args);
    Py_DECREF(args); /* also removes list */
    Py_DECREF(function);
#else
    result = call(
        "string", "join",
        PyTuple_Pack(2, list, joiner)
        );
#endif
    Py_DECREF(joiner);

    return result;
}

static PyObject*
pattern_findall(PatternObject* self, PyObject* args, PyObject* kw)
{
    SRE_STATE state;
    PyObject* list;
    int status;
    Py_ssize_t i, b, e;

    PyObject* string;
    Py_ssize_t start = 0;
    Py_ssize_t end = PY_SSIZE_T_MAX;
    static char* kwlist[] = { "source", "pos", "endpos", NULL };
    if (!PyArg_ParseTupleAndKeywords(args, kw, "O|nn:findall", kwlist,
                                     &string, &start, &end))
        return NULL;

    string = state_init(&state, self, string, start, end);
    if (!string)
        return NULL;

    list = PyList_New(0);
    if (!list) {
        state_fini(&state);
        return NULL;
    }

    while (state.start <= state.end) {

        PyObject* item;

        state_reset(&state);

        state.ptr = state.start;

        if (state.logical_charsize == 1) {
            status = sre_search(&state, PatternObject_GetCode(self));
        } else {
            status = sre_usearch(&state, PatternObject_GetCode(self));
        }

        if (PyErr_Occurred())
            goto error;

        if (status <= 0) {
            if (status == 0)
                break;
            pattern_error(status);
            goto error;
        }

        /* don't bother to build a match object */
        switch (self->groups) {
        case 0:
            b = STATE_OFFSET(&state, state.start);
            e = STATE_OFFSET(&state, state.ptr);
            item = PySequence_GetSlice(string, b, e);
            if (!item)
                goto error;
            break;
        case 1:
            item = state_getslice(&state, 1, string, 1);
            if (!item)
                goto error;
            break;
        default:
            item = PyTuple_New(self->groups);
            if (!item)
                goto error;
            for (i = 0; i < self->groups; i++) {
                PyObject* o = state_getslice(&state, i+1, string, 1);
                if (!o) {
                    Py_DECREF(item);
                    goto error;
                }
                PyTuple_SET_ITEM(item, i, o);
            }
            break;
        }

        status = PyList_Append(list, item);
        Py_DECREF(item);
        if (status < 0)
            goto error;

        if (state.ptr == state.start)
            state.start = (void*) ((char*) state.ptr + state.charsize);
        else
            state.start = state.ptr;

    }

    state_fini(&state);
    return list;

error:
    Py_DECREF(list);
    state_fini(&state);
    return NULL;

}

#if PY_VERSION_HEX >= 0x02020000
static PyObject*
pattern_finditer(PatternObject* pattern, PyObject* args, PyObject* kw)
{
    PyObject* scanner;
    PyObject* search;
    PyObject* iterator;

    scanner = pattern_scanner(pattern, args, kw);
    if (!scanner)
        return NULL;

    search = PyObject_GetAttrString(scanner, "search");
    Py_DECREF(scanner);
    if (!search)
        return NULL;

    iterator = PyCallIter_New(search, Py_None);
    Py_DECREF(search);

    return iterator;
}
#endif

static PyObject*
pattern_split(PatternObject* self, PyObject* args, PyObject* kw)
{
    SRE_STATE state;
    PyObject* list;
    PyObject* item;
    int status;
    Py_ssize_t n;
    Py_ssize_t i;
    void* last;

    PyObject* string;
    Py_ssize_t maxsplit = 0;
    static char* kwlist[] = { "source", "maxsplit", NULL };
    if (!PyArg_ParseTupleAndKeywords(args, kw, "O|n:split", kwlist,
                                     &string, &maxsplit))
        return NULL;

    string = state_init(&state, self, string, 0, PY_SSIZE_T_MAX);
    if (!string)
        return NULL;

    list = PyList_New(0);
    if (!list) {
        state_fini(&state);
        return NULL;
    }

    n = 0;
    last = state.start;

    while (!maxsplit || n < maxsplit) {

        state_reset(&state);

        state.ptr = state.start;

        if (state.logical_charsize == 1) {
            status = sre_search(&state, PatternObject_GetCode(self));
        } else {
            status = sre_usearch(&state, PatternObject_GetCode(self));
        }

        if (PyErr_Occurred())
            goto error;

        if (status <= 0) {
            if (status == 0)
                break;
            pattern_error(status);
            goto error;
        }

        if (state.start == state.ptr) {
            if (last == state.end)
                break;
            /* skip one character */
            state.start = (void*) ((char*) state.ptr + state.charsize);
            continue;
        }

        /* get segment before this match */
        item = PySequence_GetSlice(
            string, STATE_OFFSET(&state, last),
            STATE_OFFSET(&state, state.start)
            );
        if (!item)
            goto error;
        status = PyList_Append(list, item);
        Py_DECREF(item);
        if (status < 0)
            goto error;

        /* add groups (if any) */
        for (i = 0; i < self->groups; i++) {
            item = state_getslice(&state, i+1, string, 0);
            if (!item)
                goto error;
            status = PyList_Append(list, item);
            Py_DECREF(item);
            if (status < 0)
                goto error;
        }

        n = n + 1;

        last = state.start = state.ptr;

    }

    /* get segment following last match (even if empty) */
    item = PySequence_GetSlice(
        string, STATE_OFFSET(&state, last), state.endpos
        );
    if (!item)
        goto error;
    status = PyList_Append(list, item);
    Py_DECREF(item);
    if (status < 0)
        goto error;

    state_fini(&state);
    return list;

error:
    Py_DECREF(list);
    state_fini(&state);
    return NULL;

}

static PyObject*
pattern_subx(PatternObject* self, PyObject* ptemplate, PyObject* string,
             Py_ssize_t count, Py_ssize_t subn)
{
    SRE_STATE state;
    PyObject* list;
    PyObject* item;
    PyObject* filter;
    PyObject* args;
    PyObject* match;
    void* ptr;
    int status;
    Py_ssize_t n;
    Py_ssize_t i, b, e;
    int logical_charsize, charsize;
    int filter_is_callable;
    Py_buffer view;

    if (PyCallable_Check(ptemplate)) {
        /* sub/subn takes either a function or a template */
        filter = ptemplate;
        Py_INCREF(filter);
        filter_is_callable = 1;
    } else {
        /* if not callable, check if it's a literal string */
        int literal;
        view.buf = NULL;
        ptr = getstring(ptemplate, &n, &logical_charsize, &charsize, &view);
        b = charsize;
        if (ptr) {
            literal = sre_literal_template(b, ptr, n);
        } else {
            PyErr_Clear();
            literal = 0;
        }
        if (view.buf)
            PyBuffer_Release(&view);
        if (literal) {
            filter = ptemplate;
            Py_INCREF(filter);
            filter_is_callable = 0;
        } else {
            /* not a literal; hand it over to the template compiler */
            filter = call(
                SRE_PY_MODULE, "_subx",
                PyTuple_Pack(2, self, ptemplate)
                );
            if (!filter)
                return NULL;
            filter_is_callable = PyCallable_Check(filter);
        }
    }

    string = state_init(&state, self, string, 0, PY_SSIZE_T_MAX);
    if (!string) {
        Py_DECREF(filter);
        return NULL;
    }

    list = PyList_New(0);
    if (!list) {
        Py_DECREF(filter);
        state_fini(&state);
        return NULL;
    }

    n = i = 0;

    while (!count || n < count) {

        state_reset(&state);

        state.ptr = state.start;

        if (state.logical_charsize == 1) {
            status = sre_search(&state, PatternObject_GetCode(self));
        } else {
            status = sre_usearch(&state, PatternObject_GetCode(self));
        }

        if (PyErr_Occurred())
            goto error;

        if (status <= 0) {
            if (status == 0)
                break;
            pattern_error(status);
            goto error;
        }

        b = STATE_OFFSET(&state, state.start);
        e = STATE_OFFSET(&state, state.ptr);

        if (i < b) {
            /* get segment before this match */
            item = PySequence_GetSlice(string, i, b);
            if (!item)
                goto error;
            status = PyList_Append(list, item);
            Py_DECREF(item);
            if (status < 0)
                goto error;

        } else if (i == b && i == e && n > 0)
            /* ignore empty match on latest position */
            goto next;

        if (filter_is_callable) {
            /* pass match object through filter */
            match = pattern_new_match(self, &state, 1);
            if (!match)
                goto error;
            args = PyTuple_Pack(1, match);
            if (!args) {
                Py_DECREF(match);
                goto error;
            }
            item = PyObject_CallObject(filter, args);
            Py_DECREF(args);
            Py_DECREF(match);
            if (!item)
                goto error;
        } else {
            /* filter is literal string */
            item = filter;
            Py_INCREF(item);
        }

        /* add to list */
        if (item != Py_None) {
            status = PyList_Append(list, item);
            Py_DECREF(item);
            if (status < 0)
                goto error;
        }

        i = e;
        n = n + 1;

next:
        /* move on */
        if (state.ptr == state.start)
            state.start = (void*) ((char*) state.ptr + state.charsize);
        else
            state.start = state.ptr;

    }

    /* get segment following last match */
    if (i < state.endpos) {
        item = PySequence_GetSlice(string, i, state.endpos);
        if (!item)
            goto error;
        status = PyList_Append(list, item);
        Py_DECREF(item);
        if (status < 0)
            goto error;
    }

    state_fini(&state);

    Py_DECREF(filter);

    /* convert list to single string (also removes list) */
    item = join_list(list, string);

    if (!item)
        return NULL;

    if (subn)
        return Py_BuildValue("Nn", item, n);

    return item;

error:
    Py_DECREF(list);
    state_fini(&state);
    Py_DECREF(filter);
    return NULL;

}

static PyObject*
pattern_sub(PatternObject* self, PyObject* args, PyObject* kw)
{
    PyObject* ptemplate;
    PyObject* string;
    Py_ssize_t count = 0;
    static char* kwlist[] = { "repl", "string", "count", NULL };
    if (!PyArg_ParseTupleAndKeywords(args, kw, "OO|n:sub", kwlist,
                                     &ptemplate, &string, &count))
        return NULL;

    return pattern_subx(self, ptemplate, string, count, 0);
}

static PyObject*
pattern_subn(PatternObject* self, PyObject* args, PyObject* kw)
{
    PyObject* ptemplate;
    PyObject* string;
    Py_ssize_t count = 0;
    static char* kwlist[] = { "repl", "string", "count", NULL };
    if (!PyArg_ParseTupleAndKeywords(args, kw, "OO|n:subn", kwlist,
                                     &ptemplate, &string, &count))
        return NULL;

    return pattern_subx(self, ptemplate, string, count, 1);
}

static PyObject*
pattern_copy(PatternObject* self, PyObject *unused)
{
#ifdef USE_BUILTIN_COPY
    PatternObject* copy;
    int offset;

    copy = PyObject_NEW_VAR(PatternObject, &Pattern_Type, self->codesize);
    if (!copy)
        return NULL;

    offset = offsetof(PatternObject, groups);

    Py_XINCREF(self->groupindex);
    Py_XINCREF(self->indexgroup);
    Py_XINCREF(self->pattern);

    memcpy((char*) copy + offset, (char*) self + offset,
           sizeof(PatternObject) + self->codesize * sizeof(SRE_CODE) - offset);
    copy->weakreflist = NULL;

    return (PyObject*) copy;
#else
    PyErr_SetString(PyExc_TypeError, "cannot copy this pattern object");
    return NULL;
#endif
}

static PyObject*
pattern_deepcopy(PatternObject* self, PyObject* memo)
{
#ifdef USE_BUILTIN_COPY
    PatternObject* copy;

    copy = (PatternObject*) pattern_copy(self);
    if (!copy)
        return NULL;

    if (!deepcopy(&copy->groupindex, memo) ||
        !deepcopy(&copy->indexgroup, memo) ||
        !deepcopy(&copy->pattern, memo)) {
        Py_DECREF(copy);
        return NULL;
    }

#else
    PyErr_SetString(PyExc_TypeError, "cannot deepcopy this pattern object");
    return NULL;
#endif
}

PyDoc_STRVAR(pattern_match_doc,
"match(string[, pos[, endpos]]) -> match object or None.\n\n\
    Matches zero or more characters at the beginning of the string");

PyDoc_STRVAR(pattern_search_doc,
"search(string[, pos[, endpos]]) -> match object or None.\n\n\
    Scan through string looking for a match, and return a corresponding\n\
    MatchObject instance. Return None if no position in the string matches.");

PyDoc_STRVAR(pattern_split_doc,
"split(string[, maxsplit = 0])  -> list.\n\n\
    Split string by the occurrences of pattern.");

PyDoc_STRVAR(pattern_findall_doc,
"findall(string[, pos[, endpos]]) -> list.\n\n\
   Return a list of all non-overlapping matches of pattern in string.");

PyDoc_STRVAR(pattern_finditer_doc,
"finditer(string[, pos[, endpos]]) -> iterator.\n\n\
    Return an iterator over all non-overlapping matches for the \n\
    RE pattern in string. For each match, the iterator returns a\n\
    match object.");

PyDoc_STRVAR(pattern_sub_doc,
"sub(repl, string[, count = 0]) -> newstring.\n\n\
    Return the string obtained by replacing the leftmost non-overlapping\n\
    occurrences of pattern in string by the replacement repl.");

PyDoc_STRVAR(pattern_subn_doc,
"subn(repl, string[, count = 0]) -> (newstring, number of subs)\n\n\
    Return the tuple (new_string, number_of_subs_made) found by replacing\n\
    the leftmost non-overlapping occurrences of pattern with the\n\
    replacement repl.");

PyDoc_STRVAR(pattern_doc, "Compiled regular expression objects");

static PyMethodDef pattern_methods[] = {
    {"match", (PyCFunction) pattern_match, METH_VARARGS|METH_KEYWORDS,
        pattern_match_doc},
    {"search", (PyCFunction) pattern_search, METH_VARARGS|METH_KEYWORDS,
        pattern_search_doc},
    {"sub", (PyCFunction) pattern_sub, METH_VARARGS|METH_KEYWORDS,
        pattern_sub_doc},
    {"subn", (PyCFunction) pattern_subn, METH_VARARGS|METH_KEYWORDS,
        pattern_subn_doc},
    {"split", (PyCFunction) pattern_split, METH_VARARGS|METH_KEYWORDS,
        pattern_split_doc},
    {"findall", (PyCFunction) pattern_findall, METH_VARARGS|METH_KEYWORDS,
        pattern_findall_doc},
#if PY_VERSION_HEX >= 0x02020000
    {"finditer", (PyCFunction) pattern_finditer, METH_VARARGS|METH_KEYWORDS,
        pattern_finditer_doc},
#endif
    {"scanner", (PyCFunction) pattern_scanner, METH_VARARGS|METH_KEYWORDS},
    {"__copy__", (PyCFunction) pattern_copy, METH_NOARGS},
    {"__deepcopy__", (PyCFunction) pattern_deepcopy, METH_O},
    {NULL, NULL}
};

#define PAT_OFF(x) offsetof(PatternObject, x)
static PyMemberDef pattern_members[] = {
    {"pattern",    T_OBJECT,    PAT_OFF(pattern),       READONLY},
    {"flags",      T_INT,       PAT_OFF(flags),         READONLY},
    {"groups",     T_PYSSIZET,  PAT_OFF(groups),        READONLY},
    {"groupindex", T_OBJECT,    PAT_OFF(groupindex),    READONLY},
    {NULL}  /* Sentinel */
};

static PyTypeObject Pattern_Type = {
    PyVarObject_HEAD_INIT(NULL, 0)
    "_" SRE_MODULE ".SRE_Pattern",
    sizeof(PatternObject), sizeof(SRE_CODE),
    (destructor)pattern_dealloc,        /* tp_dealloc */
    0,                                  /* tp_print */
    0,                                  /* tp_getattr */
    0,                                  /* tp_setattr */
    0,                                  /* tp_reserved */
    0,                                  /* tp_repr */
    0,                                  /* tp_as_number */
    0,                                  /* tp_as_sequence */
    0,                                  /* tp_as_mapping */
    0,                                  /* tp_hash */
    0,                                  /* tp_call */
    0,                                  /* tp_str */
    0,                                  /* tp_getattro */
    0,                                  /* tp_setattro */
    0,                                  /* tp_as_buffer */
    Py_TPFLAGS_DEFAULT,                 /* tp_flags */
    pattern_doc,                        /* tp_doc */
    0,                                  /* tp_traverse */
    0,                                  /* tp_clear */
    0,                                  /* tp_richcompare */
    offsetof(PatternObject, weakreflist),       /* tp_weaklistoffset */
    0,                                  /* tp_iter */
    0,                                  /* tp_iternext */
    pattern_methods,                    /* tp_methods */
    pattern_members,                    /* tp_members */
};

static int _validate(PatternObject *self); /* Forward */

static PyObject *
_compile(PyObject* self_, PyObject* args)
{
    /* "compile" pattern descriptor to pattern object */

    PatternObject* self;
    Py_ssize_t i, n;

    PyObject* pattern;
    int flags = 0;
    PyObject* code;
    Py_ssize_t groups = 0;
    PyObject* groupindex = NULL;
    PyObject* indexgroup = NULL;

    if (!PyArg_ParseTuple(args, "OiO!|nOO", &pattern, &flags,
                          &PyList_Type, &code, &groups,
                          &groupindex, &indexgroup))
        return NULL;

    n = PyList_GET_SIZE(code);
    /* coverity[ampersand_in_size] */
    self = PyObject_NEW_VAR(PatternObject, &Pattern_Type, n);
    if (!self)
        return NULL;
    self->weakreflist = NULL;
    self->pattern = NULL;
    self->groupindex = NULL;
    self->indexgroup = NULL;
    self->view.buf = NULL;

    self->codesize = n;

    for (i = 0; i < n; i++) {
        PyObject *o = PyList_GET_ITEM(code, i);
        unsigned long value = PyLong_AsUnsignedLong(o);
        self->code[i] = (SRE_CODE) value;
        if ((unsigned long) self->code[i] != value) {
            PyErr_SetString(PyExc_OverflowError,
                            "regular expression code size limit exceeded");
            break;
        }
    }

    if (PyErr_Occurred()) {
        Py_DECREF(self);
        return NULL;
    }

    if (pattern == Py_None) {
        self->logical_charsize = -1;
        self->charsize = -1;
    }
    else {
        Py_ssize_t p_length;
        if (!getstring(pattern, &p_length, &self->logical_charsize,
                       &self->charsize, &self->view)) {
            Py_DECREF(self);
            return NULL;
        }
    }

    Py_INCREF(pattern);
    self->pattern = pattern;

    self->flags = flags;

    self->groups = groups;

    Py_XINCREF(groupindex);
    self->groupindex = groupindex;

    Py_XINCREF(indexgroup);
    self->indexgroup = indexgroup;

    self->weakreflist = NULL;

    if (!_validate(self)) {
        Py_DECREF(self);
        return NULL;
    }

    return (PyObject*) self;
}

/* -------------------------------------------------------------------- */
/* Code validation */

/* To learn more about this code, have a look at the _compile() function in
   Lib/sre_compile.py.  The validation functions below checks the code array
   for conformance with the code patterns generated there.

   The nice thing about the generated code is that it is position-independent:
   all jumps are relative jumps forward.  Also, jumps don't cross each other:
   the target of a later jump is always earlier than the target of an earlier
   jump.  IOW, this is okay:

   J---------J-------T--------T
    \         \_____/        /
     \______________________/

   but this is not:

   J---------J-------T--------T
    \_________\_____/        /
               \____________/

   It also helps that SRE_CODE is always an unsigned type, either 2 bytes or 4
   bytes wide (the latter if Python is compiled for "wide" unicode support).
*/

/* Defining this one enables tracing of the validator */
#undef VVERBOSE

/* Trace macro for the validator */
#if defined(VVERBOSE)
#define VTRACE(v) printf v
#else
#define VTRACE(v) do {} while(0)  /* do nothing */
#endif

/* Report failure */
#define FAIL do { VTRACE(("FAIL: %d\n", __LINE__)); return 0; } while (0)

/* Extract opcode, argument, or skip count from code array */
#define GET_OP                                          \
    do {                                                \
        VTRACE(("%p: ", code));                         \
        if (code >= end) FAIL;                          \
        op = *code++;                                   \
        VTRACE(("%lu (op)\n", (unsigned long)op));      \
    } while (0)
#define GET_ARG                                         \
    do {                                                \
        VTRACE(("%p= ", code));                         \
        if (code >= end) FAIL;                          \
        arg = *code++;                                  \
        VTRACE(("%lu (arg)\n", (unsigned long)arg));    \
    } while (0)
#define GET_SKIP_ADJ(adj)                               \
    do {                                                \
        VTRACE(("%p= ", code));                         \
        if (code >= end) FAIL;                          \
        skip = *code;                                   \
        VTRACE(("%lu (skip to %p)\n",                   \
               (unsigned long)skip, code+skip));        \
        if (code+skip-adj < code || code+skip-adj > end)\
            FAIL;                                       \
        code++;                                         \
    } while (0)
#define GET_SKIP GET_SKIP_ADJ(0)

static int
_validate_charset(SRE_CODE *code, SRE_CODE *end)
{
    /* Some variables are manipulated by the macros above */
    SRE_CODE op;
    SRE_CODE arg;
    SRE_CODE offset;
    int i;

    while (code < end) {
        GET_OP;
        switch (op) {

        case SRE_OP_NEGATE:
            break;

        case SRE_OP_LITERAL:
            GET_ARG;
            break;

        case SRE_OP_RANGE:
            GET_ARG;
            GET_ARG;
            break;

        case SRE_OP_CHARSET:
            offset = 32/sizeof(SRE_CODE); /* 32-byte bitmap */
            if (code+offset < code || code+offset > end)
                FAIL;
            code += offset;
            break;

        case SRE_OP_BIGCHARSET:
            GET_ARG; /* Number of blocks */
            offset = 256/sizeof(SRE_CODE); /* 256-byte table */
            if (code+offset < code || code+offset > end)
                FAIL;
            /* Make sure that each byte points to a valid block */
            for (i = 0; i < 256; i++) {
                if (((unsigned char *)code)[i] >= arg)
                    FAIL;
            }
            code += offset;
            offset = arg * 32/sizeof(SRE_CODE); /* 32-byte bitmap times arg */
            if (code+offset < code || code+offset > end)
                FAIL;
            code += offset;
            break;

        case SRE_OP_CATEGORY:
            GET_ARG;
            switch (arg) {
            case SRE_CATEGORY_DIGIT:
            case SRE_CATEGORY_NOT_DIGIT:
            case SRE_CATEGORY_SPACE:
            case SRE_CATEGORY_NOT_SPACE:
            case SRE_CATEGORY_WORD:
            case SRE_CATEGORY_NOT_WORD:
            case SRE_CATEGORY_LINEBREAK:
            case SRE_CATEGORY_NOT_LINEBREAK:
            case SRE_CATEGORY_LOC_WORD:
            case SRE_CATEGORY_LOC_NOT_WORD:
            case SRE_CATEGORY_UNI_DIGIT:
            case SRE_CATEGORY_UNI_NOT_DIGIT:
            case SRE_CATEGORY_UNI_SPACE:
            case SRE_CATEGORY_UNI_NOT_SPACE:
            case SRE_CATEGORY_UNI_WORD:
            case SRE_CATEGORY_UNI_NOT_WORD:
            case SRE_CATEGORY_UNI_LINEBREAK:
            case SRE_CATEGORY_UNI_NOT_LINEBREAK:
                break;
            default:
                FAIL;
            }
            break;

        default:
            FAIL;

        }
    }

    return 1;
}

static int
_validate_inner(SRE_CODE *code, SRE_CODE *end, Py_ssize_t groups)
{
    /* Some variables are manipulated by the macros above */
    SRE_CODE op;
    SRE_CODE arg;
    SRE_CODE skip;

    VTRACE(("code=%p, end=%p\n", code, end));

    if (code > end)
        FAIL;

    while (code < end) {
        GET_OP;
        switch (op) {

        case SRE_OP_MARK:
            /* We don't check whether marks are properly nested; the
               sre_match() code is robust even if they don't, and the worst
               you can get is nonsensical match results. */
            GET_ARG;
            if (arg > 2*groups+1) {
                VTRACE(("arg=%d, groups=%d\n", (int)arg, (int)groups));
                FAIL;
            }
            break;

        case SRE_OP_LITERAL:
        case SRE_OP_NOT_LITERAL:
        case SRE_OP_LITERAL_IGNORE:
        case SRE_OP_NOT_LITERAL_IGNORE:
            GET_ARG;
            /* The arg is just a character, nothing to check */
            break;

        case SRE_OP_SUCCESS:
        case SRE_OP_FAILURE:
            /* Nothing to check; these normally end the matching process */
            break;

        case SRE_OP_AT:
            GET_ARG;
            switch (arg) {
            case SRE_AT_BEGINNING:
            case SRE_AT_BEGINNING_STRING:
            case SRE_AT_BEGINNING_LINE:
            case SRE_AT_END:
            case SRE_AT_END_LINE:
            case SRE_AT_END_STRING:
            case SRE_AT_BOUNDARY:
            case SRE_AT_NON_BOUNDARY:
            case SRE_AT_LOC_BOUNDARY:
            case SRE_AT_LOC_NON_BOUNDARY:
            case SRE_AT_UNI_BOUNDARY:
            case SRE_AT_UNI_NON_BOUNDARY:
                break;
            default:
                FAIL;
            }
            break;

        case SRE_OP_ANY:
        case SRE_OP_ANY_ALL:
            /* These have no operands */
            break;

        case SRE_OP_IN:
        case SRE_OP_IN_IGNORE:
            GET_SKIP;
            /* Stop 1 before the end; we check the FAILURE below */
            if (!_validate_charset(code, code+skip-2))
                FAIL;
            if (code[skip-2] != SRE_OP_FAILURE)
                FAIL;
            code += skip-1;
            break;

        case SRE_OP_INFO:
            {
                /* A minimal info field is
                   <INFO> <1=skip> <2=flags> <3=min> <4=max>;
                   If SRE_INFO_PREFIX or SRE_INFO_CHARSET is in the flags,
                   more follows. */
                SRE_CODE flags, i;
                SRE_CODE *newcode;
                GET_SKIP;
                newcode = code+skip-1;
                GET_ARG; flags = arg;
                GET_ARG;
                GET_ARG;
                /* Check that only valid flags are present */
                if ((flags & ~(SRE_INFO_PREFIX |
                               SRE_INFO_LITERAL |
                               SRE_INFO_CHARSET)) != 0)
                    FAIL;
                /* PREFIX and CHARSET are mutually exclusive */
                if ((flags & SRE_INFO_PREFIX) &&
                    (flags & SRE_INFO_CHARSET))
                    FAIL;
                /* LITERAL implies PREFIX */
                if ((flags & SRE_INFO_LITERAL) &&
                    !(flags & SRE_INFO_PREFIX))
                    FAIL;
                /* Validate the prefix */
                if (flags & SRE_INFO_PREFIX) {
                    SRE_CODE prefix_len;
                    GET_ARG; prefix_len = arg;
                    GET_ARG;
                    /* Here comes the prefix string */
                    if (code+prefix_len < code || code+prefix_len > newcode)
                        FAIL;
                    code += prefix_len;
                    /* And here comes the overlap table */
                    if (code+prefix_len < code || code+prefix_len > newcode)
                        FAIL;
                    /* Each overlap value should be < prefix_len */
                    for (i = 0; i < prefix_len; i++) {
                        if (code[i] >= prefix_len)
                            FAIL;
                    }
                    code += prefix_len;
                }
                /* Validate the charset */
                if (flags & SRE_INFO_CHARSET) {
                    if (!_validate_charset(code, newcode-1))
                        FAIL;
                    if (newcode[-1] != SRE_OP_FAILURE)
                        FAIL;
                    code = newcode;
                }
                else if (code != newcode) {
                  VTRACE(("code=%p, newcode=%p\n", code, newcode));
                    FAIL;
                }
            }
            break;

        case SRE_OP_BRANCH:
            {
                SRE_CODE *target = NULL;
                for (;;) {
                    GET_SKIP;
                    if (skip == 0)
                        break;
                    /* Stop 2 before the end; we check the JUMP below */
                    if (!_validate_inner(code, code+skip-3, groups))
                        FAIL;
                    code += skip-3;
                    /* Check that it ends with a JUMP, and that each JUMP
                       has the same target */
                    GET_OP;
                    if (op != SRE_OP_JUMP)
                        FAIL;
                    GET_SKIP;
                    if (target == NULL)
                        target = code+skip-1;
                    else if (code+skip-1 != target)
                        FAIL;
                }
            }
            break;

        case SRE_OP_REPEAT_ONE:
        case SRE_OP_MIN_REPEAT_ONE:
            {
                SRE_CODE min, max;
                GET_SKIP;
                GET_ARG; min = arg;
                GET_ARG; max = arg;
                if (min > max)
                    FAIL;
                if (max > 65535)
                    FAIL;
                if (!_validate_inner(code, code+skip-4, groups))
                    FAIL;
                code += skip-4;
                GET_OP;
                if (op != SRE_OP_SUCCESS)
                    FAIL;
            }
            break;

        case SRE_OP_REPEAT:
            {
                SRE_CODE min, max;
                GET_SKIP;
                GET_ARG; min = arg;
                GET_ARG; max = arg;
                if (min > max)
                    FAIL;
                if (max > 65535)
                    FAIL;
                if (!_validate_inner(code, code+skip-3, groups))
                    FAIL;
                code += skip-3;
                GET_OP;
                if (op != SRE_OP_MAX_UNTIL && op != SRE_OP_MIN_UNTIL)
                    FAIL;
            }
            break;

        case SRE_OP_GROUPREF:
        case SRE_OP_GROUPREF_IGNORE:
            GET_ARG;
            if (arg >= groups)
                FAIL;
            break;

        case SRE_OP_GROUPREF_EXISTS:
            /* The regex syntax for this is: '(?(group)then|else)', where
               'group' is either an integer group number or a group name,
               'then' and 'else' are sub-regexes, and 'else' is optional. */
            GET_ARG;
            if (arg >= groups)
                FAIL;
            GET_SKIP_ADJ(1);
            code--; /* The skip is relative to the first arg! */
            /* There are two possibilities here: if there is both a 'then'
               part and an 'else' part, the generated code looks like:

               GROUPREF_EXISTS
               <group>
               <skipyes>
               ...then part...
               JUMP
               <skipno>
               (<skipyes> jumps here)
               ...else part...
               (<skipno> jumps here)

               If there is only a 'then' part, it looks like:

               GROUPREF_EXISTS
               <group>
               <skip>
               ...then part...
               (<skip> jumps here)

               There is no direct way to decide which it is, and we don't want
               to allow arbitrary jumps anywhere in the code; so we just look
               for a JUMP opcode preceding our skip target.
            */
            if (skip >= 3 && code+skip-3 >= code &&
                code[skip-3] == SRE_OP_JUMP)
            {
                VTRACE(("both then and else parts present\n"));
                if (!_validate_inner(code+1, code+skip-3, groups))
                    FAIL;
                code += skip-2; /* Position after JUMP, at <skipno> */
                GET_SKIP;
                if (!_validate_inner(code, code+skip-1, groups))
                    FAIL;
                code += skip-1;
            }
            else {
                VTRACE(("only a then part present\n"));
                if (!_validate_inner(code+1, code+skip-1, groups))
                    FAIL;
                code += skip-1;
            }
            break;

        case SRE_OP_ASSERT:
        case SRE_OP_ASSERT_NOT:
            GET_SKIP;
            GET_ARG; /* 0 for lookahead, width for lookbehind */
            code--; /* Back up over arg to simplify math below */
            if (arg & 0x80000000)
                FAIL; /* Width too large */
            /* Stop 1 before the end; we check the SUCCESS below */
            if (!_validate_inner(code+1, code+skip-2, groups))
                FAIL;
            code += skip-2;
            GET_OP;
            if (op != SRE_OP_SUCCESS)
                FAIL;
            break;

        default:
            FAIL;

        }
    }

    VTRACE(("okay\n"));
    return 1;
}

static int
_validate_outer(SRE_CODE *code, SRE_CODE *end, Py_ssize_t groups)
{
    if (groups < 0 || groups > 100 || code >= end || end[-1] != SRE_OP_SUCCESS)
        FAIL;
    if (groups == 0)  /* fix for simplejson */
        groups = 100; /* 100 groups should always be safe */
    return _validate_inner(code, end-1, groups);
}

static int
_validate(PatternObject *self)
{
    if (!_validate_outer(self->code, self->code+self->codesize, self->groups))
    {
        PyErr_SetString(PyExc_RuntimeError, "invalid SRE code");
        return 0;
    }
    else
        VTRACE(("Success!\n"));
    return 1;
}

/* -------------------------------------------------------------------- */
/* match methods */

static void
match_dealloc(MatchObject* self)
{
    Py_XDECREF(self->regs);
    Py_XDECREF(self->string);
    Py_DECREF(self->pattern);
    PyObject_DEL(self);
}

static PyObject*
match_getslice_by_index(MatchObject* self, Py_ssize_t index, PyObject* def)
{
    if (index < 0 || index >= self->groups) {
        /* raise IndexError if we were given a bad group number */
        PyErr_SetString(
            PyExc_IndexError,
            "no such group"
            );
        return NULL;
    }

    index *= 2;

    if (self->string == Py_None || self->mark[index] < 0) {
        /* return default value if the string or group is undefined */
        Py_INCREF(def);
        return def;
    }

    return PySequence_GetSlice(
        self->string, self->mark[index], self->mark[index+1]
        );
}

static Py_ssize_t
match_getindex(MatchObject* self, PyObject* index)
{
    Py_ssize_t i;

    if (index == NULL)
        /* Default value */
        return 0;

    if (PyLong_Check(index))
        return PyLong_AsSsize_t(index);

    i = -1;

    if (self->pattern->groupindex) {
        index = PyObject_GetItem(self->pattern->groupindex, index);
        if (index) {
            if (PyLong_Check(index))
                i = PyLong_AsSsize_t(index);
            Py_DECREF(index);
        } else
            PyErr_Clear();
    }

    return i;
}

static PyObject*
match_getslice(MatchObject* self, PyObject* index, PyObject* def)
{
    return match_getslice_by_index(self, match_getindex(self, index), def);
}

static PyObject*
match_expand(MatchObject* self, PyObject* ptemplate)
{
    /* delegate to Python code */
    return call(
        SRE_PY_MODULE, "_expand",
        PyTuple_Pack(3, self->pattern, self, ptemplate)
        );
}

static PyObject*
match_group(MatchObject* self, PyObject* args)
{
    PyObject* result;
    Py_ssize_t i, size;

    size = PyTuple_GET_SIZE(args);

    switch (size) {
    case 0:
        result = match_getslice(self, Py_False, Py_None);
        break;
    case 1:
        result = match_getslice(self, PyTuple_GET_ITEM(args, 0), Py_None);
        break;
    default:
        /* fetch multiple items */
        result = PyTuple_New(size);
        if (!result)
            return NULL;
        for (i = 0; i < size; i++) {
            PyObject* item = match_getslice(
                self, PyTuple_GET_ITEM(args, i), Py_None
                );
            if (!item) {
                Py_DECREF(result);
                return NULL;
            }
            PyTuple_SET_ITEM(result, i, item);
        }
        break;
    }
    return result;
}

static PyObject*
match_groups(MatchObject* self, PyObject* args, PyObject* kw)
{
    PyObject* result;
    Py_ssize_t index;

    PyObject* def = Py_None;
    static char* kwlist[] = { "default", NULL };
    if (!PyArg_ParseTupleAndKeywords(args, kw, "|O:groups", kwlist, &def))
        return NULL;

    result = PyTuple_New(self->groups-1);
    if (!result)
        return NULL;

    for (index = 1; index < self->groups; index++) {
        PyObject* item;
        item = match_getslice_by_index(self, index, def);
        if (!item) {
            Py_DECREF(result);
            return NULL;
        }
        PyTuple_SET_ITEM(result, index-1, item);
    }

    return result;
}

static PyObject*
match_groupdict(MatchObject* self, PyObject* args, PyObject* kw)
{
    PyObject* result;
    PyObject* keys;
    Py_ssize_t index;

    PyObject* def = Py_None;
    static char* kwlist[] = { "default", NULL };
    if (!PyArg_ParseTupleAndKeywords(args, kw, "|O:groupdict", kwlist, &def))
        return NULL;

    result = PyDict_New();
    if (!result || !self->pattern->groupindex)
        return result;

    keys = PyMapping_Keys(self->pattern->groupindex);
    if (!keys)
        goto failed;

    for (index = 0; index < PyList_GET_SIZE(keys); index++) {
        int status;
        PyObject* key;
        PyObject* value;
        key = PyList_GET_ITEM(keys, index);
        if (!key)
            goto failed;
        value = match_getslice(self, key, def);
        if (!value) {
            Py_DECREF(key);
            goto failed;
        }
        status = PyDict_SetItem(result, key, value);
        Py_DECREF(value);
        if (status < 0)
            goto failed;
    }

    Py_DECREF(keys);

    return result;

failed:
    Py_XDECREF(keys);
    Py_DECREF(result);
    return NULL;
}

static PyObject*
match_start(MatchObject* self, PyObject* args)
{
    Py_ssize_t index;

    PyObject* index_ = NULL;
    if (!PyArg_UnpackTuple(args, "start", 0, 1, &index_))
        return NULL;

    index = match_getindex(self, index_);

    if (index < 0 || index >= self->groups) {
        PyErr_SetString(
            PyExc_IndexError,
            "no such group"
            );
        return NULL;
    }

    /* mark is -1 if group is undefined */
    return PyLong_FromSsize_t(self->mark[index*2]);
}

static PyObject*
match_end(MatchObject* self, PyObject* args)
{
    Py_ssize_t index;

    PyObject* index_ = NULL;
    if (!PyArg_UnpackTuple(args, "end", 0, 1, &index_))
        return NULL;

    index = match_getindex(self, index_);

    if (index < 0 || index >= self->groups) {
        PyErr_SetString(
            PyExc_IndexError,
            "no such group"
            );
        return NULL;
    }

    /* mark is -1 if group is undefined */
    return PyLong_FromSsize_t(self->mark[index*2+1]);
}

LOCAL(PyObject*)
_pair(Py_ssize_t i1, Py_ssize_t i2)
{
    PyObject* pair;
    PyObject* item;

    pair = PyTuple_New(2);
    if (!pair)
        return NULL;

    item = PyLong_FromSsize_t(i1);
    if (!item)
        goto error;
    PyTuple_SET_ITEM(pair, 0, item);

    item = PyLong_FromSsize_t(i2);
    if (!item)
        goto error;
    PyTuple_SET_ITEM(pair, 1, item);

    return pair;

  error:
    Py_DECREF(pair);
    return NULL;
}

static PyObject*
match_span(MatchObject* self, PyObject* args)
{
    Py_ssize_t index;

    PyObject* index_ = NULL;
    if (!PyArg_UnpackTuple(args, "span", 0, 1, &index_))
        return NULL;

    index = match_getindex(self, index_);

    if (index < 0 || index >= self->groups) {
        PyErr_SetString(
            PyExc_IndexError,
            "no such group"
            );
        return NULL;
    }

    /* marks are -1 if group is undefined */
    return _pair(self->mark[index*2], self->mark[index*2+1]);
}

static PyObject*
match_regs(MatchObject* self)
{
    PyObject* regs;
    PyObject* item;
    Py_ssize_t index;

    regs = PyTuple_New(self->groups);
    if (!regs)
        return NULL;

    for (index = 0; index < self->groups; index++) {
        item = _pair(self->mark[index*2], self->mark[index*2+1]);
        if (!item) {
            Py_DECREF(regs);
            return NULL;
        }
        PyTuple_SET_ITEM(regs, index, item);
    }

    Py_INCREF(regs);
    self->regs = regs;

    return regs;
}

static PyObject*
match_copy(MatchObject* self, PyObject *unused)
{
#ifdef USE_BUILTIN_COPY
    MatchObject* copy;
    Py_ssize_t slots, offset;

    slots = 2 * (self->pattern->groups+1);

    copy = PyObject_NEW_VAR(MatchObject, &Match_Type, slots);
    if (!copy)
        return NULL;

    /* this value a constant, but any compiler should be able to
       figure that out all by itself */
    offset = offsetof(MatchObject, string);

    Py_XINCREF(self->pattern);
    Py_XINCREF(self->string);
    Py_XINCREF(self->regs);

    memcpy((char*) copy + offset, (char*) self + offset,
           sizeof(MatchObject) + slots * sizeof(Py_ssize_t) - offset);

    return (PyObject*) copy;
#else
    PyErr_SetString(PyExc_TypeError, "cannot copy this match object");
    return NULL;
#endif
}

static PyObject*
match_deepcopy(MatchObject* self, PyObject* memo)
{
#ifdef USE_BUILTIN_COPY
    MatchObject* copy;

    copy = (MatchObject*) match_copy(self);
    if (!copy)
        return NULL;

    if (!deepcopy((PyObject**) &copy->pattern, memo) ||
        !deepcopy(&copy->string, memo) ||
        !deepcopy(&copy->regs, memo)) {
        Py_DECREF(copy);
        return NULL;
    }

#else
    PyErr_SetString(PyExc_TypeError, "cannot deepcopy this match object");
    return NULL;
#endif
}

PyDoc_STRVAR(match_doc,
"The result of re.match() and re.search().\n\
Match objects always have a boolean value of True.");

PyDoc_STRVAR(match_group_doc,
"group([group1, ...]) -> str or tuple.\n\n\
    Return subgroup(s) of the match by indices or names.\n\
    For 0 returns the entire match.");

PyDoc_STRVAR(match_start_doc,
"start([group=0]) -> int.\n\n\
    Return index of the start of the substring matched by group.");

PyDoc_STRVAR(match_end_doc,
"end([group=0]) -> int.\n\n\
    Return index of the end of the substring matched by group.");

PyDoc_STRVAR(match_span_doc,
"span([group]) -> tuple.\n\n\
    For MatchObject m, return the 2-tuple (m.start(group), m.end(group)).");

PyDoc_STRVAR(match_groups_doc,
"groups([default=None]) -> tuple.\n\n\
    Return a tuple containing all the subgroups of the match, from 1.\n\
    The default argument is used for groups\n\
    that did not participate in the match");

PyDoc_STRVAR(match_groupdict_doc,
"groupdict([default=None]) -> dict.\n\n\
    Return a dictionary containing all the named subgroups of the match,\n\
    keyed by the subgroup name. The default argument is used for groups\n\
    that did not participate in the match");

PyDoc_STRVAR(match_expand_doc,
"expand(template) -> str.\n\n\
    Return the string obtained by doing backslash substitution\n\
    on the string template, as done by the sub() method.");

static PyMethodDef match_methods[] = {
    {"group", (PyCFunction) match_group, METH_VARARGS, match_group_doc},
    {"start", (PyCFunction) match_start, METH_VARARGS, match_start_doc},
    {"end", (PyCFunction) match_end, METH_VARARGS, match_end_doc},
    {"span", (PyCFunction) match_span, METH_VARARGS, match_span_doc},
    {"groups", (PyCFunction) match_groups, METH_VARARGS|METH_KEYWORDS,
        match_groups_doc},
    {"groupdict", (PyCFunction) match_groupdict, METH_VARARGS|METH_KEYWORDS,
        match_groupdict_doc},
    {"expand", (PyCFunction) match_expand, METH_O, match_expand_doc},
    {"__copy__", (PyCFunction) match_copy, METH_NOARGS},
    {"__deepcopy__", (PyCFunction) match_deepcopy, METH_O},
    {NULL, NULL}
};

static PyObject *
match_lastindex_get(MatchObject *self)
{
    if (self->lastindex >= 0)
        return PyLong_FromSsize_t(self->lastindex);
    Py_INCREF(Py_None);
    return Py_None;
}

static PyObject *
match_lastgroup_get(MatchObject *self)
{
    if (self->pattern->indexgroup && self->lastindex >= 0) {
        PyObject* result = PySequence_GetItem(
            self->pattern->indexgroup, self->lastindex
            );
        if (result)
            return result;
        PyErr_Clear();
    }
    Py_INCREF(Py_None);
    return Py_None;
}

static PyObject *
match_regs_get(MatchObject *self)
{
    if (self->regs) {
        Py_INCREF(self->regs);
        return self->regs;
    } else
        return match_regs(self);
}

static PyGetSetDef match_getset[] = {
    {"lastindex", (getter)match_lastindex_get, (setter)NULL},
    {"lastgroup", (getter)match_lastgroup_get, (setter)NULL},
    {"regs",      (getter)match_regs_get,      (setter)NULL},
    {NULL}
};

#define MATCH_OFF(x) offsetof(MatchObject, x)
static PyMemberDef match_members[] = {
    {"string",  T_OBJECT,   MATCH_OFF(string),  READONLY},
    {"re",      T_OBJECT,   MATCH_OFF(pattern), READONLY},
    {"pos",     T_PYSSIZET, MATCH_OFF(pos),     READONLY},
    {"endpos",  T_PYSSIZET, MATCH_OFF(endpos),  READONLY},
    {NULL}
};

/* FIXME: implement setattr("string", None) as a special case (to
   detach the associated string, if any */

static PyTypeObject Match_Type = {
    PyVarObject_HEAD_INIT(NULL,0)
    "_" SRE_MODULE ".SRE_Match",
    sizeof(MatchObject), sizeof(Py_ssize_t),
<<<<<<< HEAD
    (destructor)match_dealloc,  /* tp_dealloc */
    0,                          /* tp_print */
    0,                          /* tp_getattr */
    0,                          /* tp_setattr */
    0,                          /* tp_reserved */
    0,                          /* tp_repr */
    0,                          /* tp_as_number */
    0,                          /* tp_as_sequence */
    0,                          /* tp_as_mapping */
    0,                          /* tp_hash */
    0,                          /* tp_call */
    0,                          /* tp_str */
    0,                          /* tp_getattro */
    0,                          /* tp_setattro */
    0,                          /* tp_as_buffer */
    Py_TPFLAGS_DEFAULT,         /* tp_flags */
    0,                          /* tp_doc */
    0,                          /* tp_traverse */
    0,                          /* tp_clear */
    0,                          /* tp_richcompare */
    0,                          /* tp_weaklistoffset */
    0,                          /* tp_iter */
    0,                          /* tp_iternext */
    match_methods,              /* tp_methods */
    match_members,              /* tp_members */
    match_getset,               /* tp_getset */
=======
    (destructor)match_dealloc,	/* tp_dealloc */
    0,				/* tp_print */
    0,				/* tp_getattr */
    0,				/* tp_setattr */
    0,				/* tp_reserved */
    0,				/* tp_repr */
    0,				/* tp_as_number */
    0,				/* tp_as_sequence */
    0,				/* tp_as_mapping */
    0,				/* tp_hash */
    0,				/* tp_call */
    0,				/* tp_str */
    0,				/* tp_getattro */
    0,				/* tp_setattro */
    0,				/* tp_as_buffer */
    Py_TPFLAGS_DEFAULT,		/* tp_flags */
    match_doc,			/* tp_doc */
    0,				/* tp_traverse */
    0,				/* tp_clear */
    0,				/* tp_richcompare */
    0,				/* tp_weaklistoffset */
    0,				/* tp_iter */
    0,				/* tp_iternext */
    match_methods,		/* tp_methods */
    match_members,		/* tp_members */
    match_getset,  	        /* tp_getset */
>>>>>>> 159bb537
};

static PyObject*
pattern_new_match(PatternObject* pattern, SRE_STATE* state, int status)
{
    /* create match object (from state object) */

    MatchObject* match;
    Py_ssize_t i, j;
    char* base;
    int n;

    if (status > 0) {

        /* create match object (with room for extra group marks) */
        /* coverity[ampersand_in_size] */
        match = PyObject_NEW_VAR(MatchObject, &Match_Type,
                                 2*(pattern->groups+1));
        if (!match)
            return NULL;

        Py_INCREF(pattern);
        match->pattern = pattern;

        Py_INCREF(state->string);
        match->string = state->string;

        match->regs = NULL;
        match->groups = pattern->groups+1;

        /* fill in group slices */

        base = (char*) state->beginning;
        n = state->charsize;

        match->mark[0] = ((char*) state->start - base) / n;
        match->mark[1] = ((char*) state->ptr - base) / n;

        for (i = j = 0; i < pattern->groups; i++, j+=2)
            if (j+1 <= state->lastmark && state->mark[j] && state->mark[j+1]) {
                match->mark[j+2] = ((char*) state->mark[j] - base) / n;
                match->mark[j+3] = ((char*) state->mark[j+1] - base) / n;
            } else
                match->mark[j+2] = match->mark[j+3] = -1; /* undefined */

        match->pos = state->pos;
        match->endpos = state->endpos;

        match->lastindex = state->lastindex;

        return (PyObject*) match;

    } else if (status == 0) {

        /* no match */
        Py_INCREF(Py_None);
        return Py_None;

    }

    /* internal error */
    pattern_error(status);
    return NULL;
}


/* -------------------------------------------------------------------- */
/* scanner methods (experimental) */

static void
scanner_dealloc(ScannerObject* self)
{
    state_fini(&self->state);
    Py_XDECREF(self->pattern);
    PyObject_DEL(self);
}

static PyObject*
scanner_match(ScannerObject* self, PyObject *unused)
{
    SRE_STATE* state = &self->state;
    PyObject* match;
    int status;

    state_reset(state);

    state->ptr = state->start;

    if (state->logical_charsize == 1) {
        status = sre_match(state, PatternObject_GetCode(self->pattern));
    } else {
        status = sre_umatch(state, PatternObject_GetCode(self->pattern));
    }
    if (PyErr_Occurred())
        return NULL;

    match = pattern_new_match((PatternObject*) self->pattern,
                               state, status);

    if (status == 0 || state->ptr == state->start)
        state->start = (void*) ((char*) state->ptr + state->charsize);
    else
        state->start = state->ptr;

    return match;
}


static PyObject*
scanner_search(ScannerObject* self, PyObject *unused)
{
    SRE_STATE* state = &self->state;
    PyObject* match;
    int status;

    state_reset(state);

    state->ptr = state->start;

    if (state->logical_charsize == 1) {
        status = sre_search(state, PatternObject_GetCode(self->pattern));
    } else {
        status = sre_usearch(state, PatternObject_GetCode(self->pattern));
    }
    if (PyErr_Occurred())
        return NULL;

    match = pattern_new_match((PatternObject*) self->pattern,
                               state, status);

    if (status == 0 || state->ptr == state->start)
        state->start = (void*) ((char*) state->ptr + state->charsize);
    else
        state->start = state->ptr;

    return match;
}

static PyMethodDef scanner_methods[] = {
    {"match", (PyCFunction) scanner_match, METH_NOARGS},
    {"search", (PyCFunction) scanner_search, METH_NOARGS},
    {NULL, NULL}
};

#define SCAN_OFF(x) offsetof(ScannerObject, x)
static PyMemberDef scanner_members[] = {
    {"pattern", T_OBJECT, SCAN_OFF(pattern), READONLY},
    {NULL}  /* Sentinel */
};

static PyTypeObject Scanner_Type = {
    PyVarObject_HEAD_INIT(NULL, 0)
    "_" SRE_MODULE ".SRE_Scanner",
    sizeof(ScannerObject), 0,
    (destructor)scanner_dealloc,/* tp_dealloc */
    0,                          /* tp_print */
    0,                          /* tp_getattr */
    0,                          /* tp_setattr */
    0,                          /* tp_reserved */
    0,                          /* tp_repr */
    0,                          /* tp_as_number */
    0,                          /* tp_as_sequence */
    0,                          /* tp_as_mapping */
    0,                          /* tp_hash */
    0,                          /* tp_call */
    0,                          /* tp_str */
    0,                          /* tp_getattro */
    0,                          /* tp_setattro */
    0,                          /* tp_as_buffer */
    Py_TPFLAGS_DEFAULT,         /* tp_flags */
    0,                          /* tp_doc */
    0,                          /* tp_traverse */
    0,                          /* tp_clear */
    0,                          /* tp_richcompare */
    0,                          /* tp_weaklistoffset */
    0,                          /* tp_iter */
    0,                          /* tp_iternext */
    scanner_methods,            /* tp_methods */
    scanner_members,            /* tp_members */
    0,                          /* tp_getset */
};

static PyObject*
pattern_scanner(PatternObject* pattern, PyObject* args, PyObject* kw)
{
    /* create search state object */

    ScannerObject* self;

    PyObject* string;
    Py_ssize_t start = 0;
    Py_ssize_t end = PY_SSIZE_T_MAX;
    static char* kwlist[] = { "source", "pos", "endpos", NULL };
    if (!PyArg_ParseTupleAndKeywords(args, kw, "O|nn:scanner", kwlist,
                                     &string, &start, &end))
        return NULL;

    /* create scanner object */
    self = PyObject_NEW(ScannerObject, &Scanner_Type);
    if (!self)
        return NULL;
    self->pattern = NULL;

    string = state_init(&self->state, pattern, string, start, end);
    if (!string) {
        Py_DECREF(self);
        return NULL;
    }

    Py_INCREF(pattern);
    self->pattern = (PyObject*) pattern;

    return (PyObject*) self;
}

static PyMethodDef _functions[] = {
    {"compile", _compile, METH_VARARGS},
    {"getcodesize", sre_codesize, METH_NOARGS},
    {"getlower", sre_getlower, METH_VARARGS},
    {NULL, NULL}
};

static struct PyModuleDef sremodule = {
        PyModuleDef_HEAD_INIT,
        "_" SRE_MODULE,
        NULL,
        -1,
        _functions,
        NULL,
        NULL,
        NULL,
        NULL
};

PyMODINIT_FUNC PyInit__sre(void)
{
    PyObject* m;
    PyObject* d;
    PyObject* x;

    /* Patch object types */
    if (PyType_Ready(&Pattern_Type) || PyType_Ready(&Match_Type) ||
        PyType_Ready(&Scanner_Type))
        return NULL;

    m = PyModule_Create(&sremodule);
    if (m == NULL)
        return NULL;
    d = PyModule_GetDict(m);

    x = PyLong_FromLong(SRE_MAGIC);
    if (x) {
        PyDict_SetItemString(d, "MAGIC", x);
        Py_DECREF(x);
    }

    x = PyLong_FromLong(sizeof(SRE_CODE));
    if (x) {
        PyDict_SetItemString(d, "CODESIZE", x);
        Py_DECREF(x);
    }

    x = PyUnicode_FromString(copyright);
    if (x) {
        PyDict_SetItemString(d, "copyright", x);
        Py_DECREF(x);
    }
    return m;
}

#endif /* !defined(SRE_RECURSIVE) */

/* vim:ts=4:sw=4:et
*/<|MERGE_RESOLUTION|>--- conflicted
+++ resolved
@@ -2527,35 +2527,35 @@
 }
 
 PyDoc_STRVAR(pattern_match_doc,
-"match(string[, pos[, endpos]]) -> match object or None.\n\n\
+"match(string[, pos[, endpos]]) -> match object or None.\n\
     Matches zero or more characters at the beginning of the string");
 
 PyDoc_STRVAR(pattern_search_doc,
-"search(string[, pos[, endpos]]) -> match object or None.\n\n\
+"search(string[, pos[, endpos]]) -> match object or None.\n\
     Scan through string looking for a match, and return a corresponding\n\
     MatchObject instance. Return None if no position in the string matches.");
 
 PyDoc_STRVAR(pattern_split_doc,
-"split(string[, maxsplit = 0])  -> list.\n\n\
+"split(string[, maxsplit = 0])  -> list.\n\
     Split string by the occurrences of pattern.");
 
 PyDoc_STRVAR(pattern_findall_doc,
-"findall(string[, pos[, endpos]]) -> list.\n\n\
+"findall(string[, pos[, endpos]]) -> list.\n\
    Return a list of all non-overlapping matches of pattern in string.");
 
 PyDoc_STRVAR(pattern_finditer_doc,
-"finditer(string[, pos[, endpos]]) -> iterator.\n\n\
+"finditer(string[, pos[, endpos]]) -> iterator.\n\
     Return an iterator over all non-overlapping matches for the \n\
     RE pattern in string. For each match, the iterator returns a\n\
     match object.");
 
 PyDoc_STRVAR(pattern_sub_doc,
-"sub(repl, string[, count = 0]) -> newstring.\n\n\
+"sub(repl, string[, count = 0]) -> newstring.\n\
     Return the string obtained by replacing the leftmost non-overlapping\n\
     occurrences of pattern in string by the replacement repl.");
 
 PyDoc_STRVAR(pattern_subn_doc,
-"subn(repl, string[, count = 0]) -> (newstring, number of subs)\n\n\
+"subn(repl, string[, count = 0]) -> (newstring, number of subs)\n\
     Return the tuple (new_string, number_of_subs_made) found by replacing\n\
     the leftmost non-overlapping occurrences of pattern with the\n\
     replacement repl.");
@@ -3548,36 +3548,36 @@
 Match objects always have a boolean value of True.");
 
 PyDoc_STRVAR(match_group_doc,
-"group([group1, ...]) -> str or tuple.\n\n\
+"group([group1, ...]) -> str or tuple.\n\
     Return subgroup(s) of the match by indices or names.\n\
     For 0 returns the entire match.");
 
 PyDoc_STRVAR(match_start_doc,
-"start([group=0]) -> int.\n\n\
+"start([group=0]) -> int.\n\
     Return index of the start of the substring matched by group.");
 
 PyDoc_STRVAR(match_end_doc,
-"end([group=0]) -> int.\n\n\
+"end([group=0]) -> int.\n\
     Return index of the end of the substring matched by group.");
 
 PyDoc_STRVAR(match_span_doc,
-"span([group]) -> tuple.\n\n\
+"span([group]) -> tuple.\n\
     For MatchObject m, return the 2-tuple (m.start(group), m.end(group)).");
 
 PyDoc_STRVAR(match_groups_doc,
-"groups([default=None]) -> tuple.\n\n\
+"groups([default=None]) -> tuple.\n\
     Return a tuple containing all the subgroups of the match, from 1.\n\
     The default argument is used for groups\n\
     that did not participate in the match");
 
 PyDoc_STRVAR(match_groupdict_doc,
-"groupdict([default=None]) -> dict.\n\n\
+"groupdict([default=None]) -> dict.\n\
     Return a dictionary containing all the named subgroups of the match,\n\
     keyed by the subgroup name. The default argument is used for groups\n\
     that did not participate in the match");
 
 PyDoc_STRVAR(match_expand_doc,
-"expand(template) -> str.\n\n\
+"expand(template) -> str.\n\
     Return the string obtained by doing backslash substitution\n\
     on the string template, as done by the sub() method.");
 
@@ -3653,7 +3653,6 @@
     PyVarObject_HEAD_INIT(NULL,0)
     "_" SRE_MODULE ".SRE_Match",
     sizeof(MatchObject), sizeof(Py_ssize_t),
-<<<<<<< HEAD
     (destructor)match_dealloc,  /* tp_dealloc */
     0,                          /* tp_print */
     0,                          /* tp_getattr */
@@ -3670,7 +3669,7 @@
     0,                          /* tp_setattro */
     0,                          /* tp_as_buffer */
     Py_TPFLAGS_DEFAULT,         /* tp_flags */
-    0,                          /* tp_doc */
+    match_doc,                  /* tp_doc */
     0,                          /* tp_traverse */
     0,                          /* tp_clear */
     0,                          /* tp_richcompare */
@@ -3680,34 +3679,6 @@
     match_methods,              /* tp_methods */
     match_members,              /* tp_members */
     match_getset,               /* tp_getset */
-=======
-    (destructor)match_dealloc,	/* tp_dealloc */
-    0,				/* tp_print */
-    0,				/* tp_getattr */
-    0,				/* tp_setattr */
-    0,				/* tp_reserved */
-    0,				/* tp_repr */
-    0,				/* tp_as_number */
-    0,				/* tp_as_sequence */
-    0,				/* tp_as_mapping */
-    0,				/* tp_hash */
-    0,				/* tp_call */
-    0,				/* tp_str */
-    0,				/* tp_getattro */
-    0,				/* tp_setattro */
-    0,				/* tp_as_buffer */
-    Py_TPFLAGS_DEFAULT,		/* tp_flags */
-    match_doc,			/* tp_doc */
-    0,				/* tp_traverse */
-    0,				/* tp_clear */
-    0,				/* tp_richcompare */
-    0,				/* tp_weaklistoffset */
-    0,				/* tp_iter */
-    0,				/* tp_iternext */
-    match_methods,		/* tp_methods */
-    match_members,		/* tp_members */
-    match_getset,  	        /* tp_getset */
->>>>>>> 159bb537
 };
 
 static PyObject*
