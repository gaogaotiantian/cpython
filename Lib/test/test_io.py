--- conflicted
+++ resolved
@@ -31,15 +31,9 @@
 import time
 import unittest
 import warnings
-<<<<<<< HEAD
 import weakref
-from collections import deque
+from collections import deque, UserList
 from itertools import cycle, count
-=======
-import pickle
-from itertools import cycle, count
-from collections import deque, UserList
->>>>>>> 3ed2cb55
 from test import support
 
 import codecs
