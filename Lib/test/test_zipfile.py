--- conflicted
+++ resolved
@@ -13,12 +13,9 @@
 from random import randint, random
 from unittest import skipUnless
 
-<<<<<<< HEAD
-from test.support import TESTFN, run_unittest, findfile, unlink, requires_zlib, requires_bz2, requires_lzma
-=======
 from test.support import (TESTFN, run_unittest, findfile, unlink,
-                            captured_stdout)
->>>>>>> 45c4375e
+                          requires_zlib, requires_bz2, requires_lzma,
+                          captured_stdout)
 
 TESTFN2 = TESTFN + "2"
 TESTFNDIR = TESTFN + "d"
