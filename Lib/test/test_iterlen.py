""" Test Iterator Length Transparency

Some functions or methods which accept general iterable arguments have
optional, more efficient code paths if they know how many items to expect.
For instance, map(func, iterable), will pre-allocate the exact amount of
space required whenever the iterable can report its length.

The desired invariant is:  len(it)==len(list(it)).

A complication is that an iterable and iterator can be the same object. To
maintain the invariant, an iterator needs to dynamically update its length.
For instance, an iterable such as range(10) always reports its length as ten,
but it=iter(range(10)) starts at ten, and then goes to nine after next(it).
Having this capability means that map() can ignore the distinction between
map(func, iterable) and map(func, iter(iterable)).

When the iterable is immutable, the implementation can straight-forwardly
report the original length minus the cumulative number of calls to next().
This is the case for tuples, range objects, and itertools.repeat().

Some containers become temporarily immutable during iteration.  This includes
dicts, sets, and collections.deque.  Their implementation is equally simple
though they need to permanently set their length to zero whenever there is
an attempt to iterate after a length mutation.

The situation slightly more involved whenever an object allows length mutation
during iteration.  Lists and sequence iterators are dynamically updatable.
So, if a list is extended during iteration, the iterator will continue through
the new items.  If it shrinks to a point before the most recent iteration,
then no further items are available and the length is reported at zero.

Reversed objects can also be wrapped around mutable objects; however, any
appends after the current position are ignored.  Any other approach leads
to confusion and possibly returning the same item more than once.

The iterators not listed above, such as enumerate and the other itertools,
are not length transparent because they have no way to distinguish between
iterables that report static length and iterators whose length changes with
each call (i.e. the difference between enumerate('abc') and
enumerate(iter('abc')).

"""

import unittest
from test import support
from itertools import repeat
from collections import deque
from operator import length_hint

n = 10


class TestInvariantWithoutMutations:

    def test_invariant(self):
        it = self.it
        for i in reversed(range(1, n+1)):
            self.assertEqual(length_hint(it), i)
            next(it)
        self.assertEqual(length_hint(it), 0)
        self.assertRaises(StopIteration, next, it)
        self.assertEqual(length_hint(it), 0)

class TestTemporarilyImmutable(TestInvariantWithoutMutations):

    def test_immutable_during_iteration(self):
        # objects such as deques, sets, and dictionaries enforce
        # length immutability  during iteration

        it = self.it
        self.assertEqual(length_hint(it), n)
        next(it)
        self.assertEqual(length_hint(it), n-1)
        self.mutate()
        self.assertRaises(RuntimeError, next, it)
        self.assertEqual(length_hint(it), 0)

## ------- Concrete Type Tests -------

class TestRepeat(TestInvariantWithoutMutations, unittest.TestCase):

    def setUp(self):
        self.it = repeat(None, n)

<<<<<<< HEAD
class TestXrange(TestInvariantWithoutMutations):
=======
    def test_no_len_for_infinite_repeat(self):
        # The repeat() object can also be infinite
        self.assertRaises(TypeError, len, repeat(None))

class TestXrange(TestInvariantWithoutMutations, unittest.TestCase):
>>>>>>> d13c008b

    def setUp(self):
        self.it = iter(range(n))

class TestXrangeCustomReversed(TestInvariantWithoutMutations, unittest.TestCase):

    def setUp(self):
        self.it = reversed(range(n))

class TestTuple(TestInvariantWithoutMutations, unittest.TestCase):

    def setUp(self):
        self.it = iter(tuple(range(n)))

## ------- Types that should not be mutated during iteration -------

class TestDeque(TestTemporarilyImmutable, unittest.TestCase):

    def setUp(self):
        d = deque(range(n))
        self.it = iter(d)
        self.mutate = d.pop

class TestDequeReversed(TestTemporarilyImmutable, unittest.TestCase):

    def setUp(self):
        d = deque(range(n))
        self.it = reversed(d)
        self.mutate = d.pop

class TestDictKeys(TestTemporarilyImmutable, unittest.TestCase):

    def setUp(self):
        d = dict.fromkeys(range(n))
        self.it = iter(d)
        self.mutate = d.popitem

class TestDictItems(TestTemporarilyImmutable, unittest.TestCase):

    def setUp(self):
        d = dict.fromkeys(range(n))
        self.it = iter(d.items())
        self.mutate = d.popitem

class TestDictValues(TestTemporarilyImmutable, unittest.TestCase):

    def setUp(self):
        d = dict.fromkeys(range(n))
        self.it = iter(d.values())
        self.mutate = d.popitem

class TestSet(TestTemporarilyImmutable, unittest.TestCase):

    def setUp(self):
        d = set(range(n))
        self.it = iter(d)
        self.mutate = d.pop

## ------- Types that can mutate during iteration -------

class TestList(TestInvariantWithoutMutations, unittest.TestCase):

    def setUp(self):
        self.it = iter(range(n))

    def test_mutation(self):
        d = list(range(n))
        it = iter(d)
        next(it)
        next(it)
        self.assertEqual(length_hint(it), n - 2)
        d.append(n)
        self.assertEqual(length_hint(it), n - 1)  # grow with append
        d[1:] = []
        self.assertEqual(length_hint(it), 0)
        self.assertEqual(list(it), [])
        d.extend(range(20))
        self.assertEqual(length_hint(it), 0)


class TestListReversed(TestInvariantWithoutMutations, unittest.TestCase):

    def setUp(self):
        self.it = reversed(range(n))

    def test_mutation(self):
        d = list(range(n))
        it = reversed(d)
        next(it)
        next(it)
        self.assertEqual(length_hint(it), n - 2)
        d.append(n)
        self.assertEqual(length_hint(it), n - 2)  # ignore append
        d[1:] = []
        self.assertEqual(length_hint(it), 0)
        self.assertEqual(list(it), [])  # confirm invariant
        d.extend(range(20))
        self.assertEqual(length_hint(it), 0)

## -- Check to make sure exceptions are not suppressed by __length_hint__()


class BadLen(object):
    def __iter__(self):
        return iter(range(10))

    def __len__(self):
        raise RuntimeError('hello')


class BadLengthHint(object):
    def __iter__(self):
        return iter(range(10))

    def __length_hint__(self):
        raise RuntimeError('hello')


class NoneLengthHint(object):
    def __iter__(self):
        return iter(range(10))

    def __length_hint__(self):
        return NotImplemented


class TestLengthHintExceptions(unittest.TestCase):

    def test_issue1242657(self):
        self.assertRaises(RuntimeError, list, BadLen())
        self.assertRaises(RuntimeError, list, BadLengthHint())
        self.assertRaises(RuntimeError, [].extend, BadLen())
        self.assertRaises(RuntimeError, [].extend, BadLengthHint())
        b = bytearray(range(10))
        self.assertRaises(RuntimeError, b.extend, BadLen())
        self.assertRaises(RuntimeError, b.extend, BadLengthHint())

    def test_invalid_hint(self):
        # Make sure an invalid result doesn't muck-up the works
        self.assertEqual(list(NoneLengthHint()), list(range(10)))


if __name__ == "__main__":
    unittest.main()<|MERGE_RESOLUTION|>--- conflicted
+++ resolved
@@ -82,15 +82,7 @@
     def setUp(self):
         self.it = repeat(None, n)
 
-<<<<<<< HEAD
-class TestXrange(TestInvariantWithoutMutations):
-=======
-    def test_no_len_for_infinite_repeat(self):
-        # The repeat() object can also be infinite
-        self.assertRaises(TypeError, len, repeat(None))
-
 class TestXrange(TestInvariantWithoutMutations, unittest.TestCase):
->>>>>>> d13c008b
 
     def setUp(self):
         self.it = iter(range(n))
