--- conflicted
+++ resolved
@@ -426,9 +426,6 @@
                 for proto in range(pickle.HIGHEST_PROTOCOL + 1):
                     self.pickletest(proto, permutations(values, r))     # test pickling
 
-<<<<<<< HEAD
-    @support.impl_detail("tuple reuse is specific to CPython")
-=======
     @support.bigaddrspacetest
     def test_permutations_overflow(self):
         with self.assertRaises(OverflowError):
@@ -436,8 +433,7 @@
         with self.assertRaises(OverflowError):
             permutations("A", 2, 2**30)
 
-    @support.impl_detail("tuple resuse is CPython specific")
->>>>>>> 0eaabf1c
+    @support.impl_detail("tuple reuse is specific to CPython")
     def test_permutations_tuple_reuse(self):
         self.assertEqual(len(set(map(id, permutations('abcde', 3)))), 1)
         self.assertNotEqual(len(set(map(id, list(permutations('abcde', 3))))), 1)
